--- conflicted
+++ resolved
@@ -102,18 +102,10 @@
   IGNORED_ATTR(PrivateImport)
   IGNORED_ATTR(DisfavoredOverload)
   IGNORED_ATTR(ProjectedValueProperty)
-<<<<<<< HEAD
+  IGNORED_ATTR(ReferenceOwnership)
   // SWIFT_ENABLE_TENSORFLOW
-  IGNORED_ATTR(Differentiable)
-  IGNORED_ATTR(Differentiating)
-  IGNORED_ATTR(CompilerEvaluable)
-  IGNORED_ATTR(NoDerivative)
-  IGNORED_ATTR(Transposing)
   // TODO(TF-715): Allow @quoted on more decls.
   IGNORED_ATTR(Quoted)
-=======
-  IGNORED_ATTR(ReferenceOwnership)
->>>>>>> 1857a37e
 #undef IGNORED_ATTR
 
   void visitAlignmentAttr(AlignmentAttr *attr) {
@@ -246,6 +238,13 @@
   void visitFunctionBuilderAttr(FunctionBuilderAttr *attr);
 
   void visitImplementationOnlyAttr(ImplementationOnlyAttr *attr);
+
+  // SWIFT_ENABLE_TENSORFLOW
+  void visitDifferentiableAttr(DifferentiableAttr *attr);
+  void visitDifferentiatingAttr(DifferentiatingAttr *attr);
+  void visitCompilerEvaluableAttr(CompilerEvaluableAttr *attr);
+  void visitNoDerivativeAttr(NoDerivativeAttr *attr);
+  void visitTransposingAttr(TransposingAttr *attr);
 };
 } // end anonymous namespace
 
@@ -1062,159 +1061,6 @@
   }
 }
 
-<<<<<<< HEAD
-namespace {
-class AttributeChecker : public AttributeVisitor<AttributeChecker> {
-  TypeChecker &TC;
-  Decl *D;
-
-  /// This emits a diagnostic with a fixit to remove the attribute.
-  template<typename ...ArgTypes>
-  void diagnoseAndRemoveAttr(DeclAttribute *attr, ArgTypes &&...Args) {
-    ::diagnoseAndRemoveAttr(TC, D, attr, std::forward<ArgTypes>(Args)...);
-  }
-
-public:
-  AttributeChecker(TypeChecker &TC, Decl *D) : TC(TC), D(D) {}
-
-  /// Deleting this ensures that all attributes are covered by the visitor
-  /// below.
-  void visitDeclAttribute(DeclAttribute *A) = delete;
-
-#define IGNORED_ATTR(CLASS)                                              \
-    void visit##CLASS##Attr(CLASS##Attr *) {}
-
-    IGNORED_ATTR(Alignment)
-    IGNORED_ATTR(AlwaysEmitIntoClient)
-    IGNORED_ATTR(Borrowed)
-    IGNORED_ATTR(HasInitialValue)
-    IGNORED_ATTR(ClangImporterSynthesizedType)
-    IGNORED_ATTR(Consuming)
-    IGNORED_ATTR(Convenience)
-    IGNORED_ATTR(Dynamic)
-    IGNORED_ATTR(DynamicReplacement)
-    IGNORED_ATTR(Effects)
-    IGNORED_ATTR(Exported)
-    IGNORED_ATTR(ForbidSerializingReference)
-    IGNORED_ATTR(GKInspectable)
-    IGNORED_ATTR(HasStorage)
-    IGNORED_ATTR(IBDesignable)
-    IGNORED_ATTR(IBInspectable)
-    IGNORED_ATTR(IBOutlet) // checked early.
-    IGNORED_ATTR(ImplicitlyUnwrappedOptional)
-    IGNORED_ATTR(Indirect)
-    IGNORED_ATTR(Inline)
-    IGNORED_ATTR(Lazy)      // checked early.
-    IGNORED_ATTR(LLDBDebuggerFunction)
-    IGNORED_ATTR(Mutating)
-    IGNORED_ATTR(NonMutating)
-    IGNORED_ATTR(NonObjC)
-    IGNORED_ATTR(NSManaged) // checked early.
-    IGNORED_ATTR(ObjC)
-    IGNORED_ATTR(ObjCBridged)
-    IGNORED_ATTR(ObjCMembers)
-    IGNORED_ATTR(ObjCNonLazyRealization)
-    IGNORED_ATTR(ObjCRuntimeName)
-    IGNORED_ATTR(Optional)
-    IGNORED_ATTR(Override)
-    IGNORED_ATTR(PrivateImport)
-    IGNORED_ATTR(RawDocComment)
-    IGNORED_ATTR(ReferenceOwnership)
-    IGNORED_ATTR(RequiresStoredPropertyInits)
-    IGNORED_ATTR(RestatedObjCConformance)
-    IGNORED_ATTR(Semantics)
-    IGNORED_ATTR(ShowInInterface)
-    IGNORED_ATTR(SILGenName)
-    IGNORED_ATTR(StaticInitializeObjCMetadata)
-    IGNORED_ATTR(SynthesizedProtocol)
-    IGNORED_ATTR(Testable)
-    IGNORED_ATTR(Transparent)
-    IGNORED_ATTR(WarnUnqualifiedAccess)
-    IGNORED_ATTR(WeakLinked)
-    IGNORED_ATTR(DisfavoredOverload)
-    IGNORED_ATTR(ProjectedValueProperty)
-    // TODO(TF-715): Allow @quoted on more decls.
-    IGNORED_ATTR(Quoted)
-#undef IGNORED_ATTR
-
-  void visitAvailableAttr(AvailableAttr *attr);
-
-  void visitCDeclAttr(CDeclAttr *attr);
-
-  void visitDynamicCallableAttr(DynamicCallableAttr *attr);
-
-  void visitDynamicMemberLookupAttr(DynamicMemberLookupAttr *attr);
-
-  void visitFinalAttr(FinalAttr *attr);
-  void visitIBActionAttr(IBActionAttr *attr);
-  void visitIBSegueActionAttr(IBSegueActionAttr *attr);
-  void visitNSCopyingAttr(NSCopyingAttr *attr);
-  void visitRequiredAttr(RequiredAttr *attr);
-  void visitRethrowsAttr(RethrowsAttr *attr);
-
-  void visitAccessControlAttr(AccessControlAttr *attr);
-  void visitSetterAccessAttr(SetterAccessAttr *attr);
-
-  void checkApplicationMainAttribute(DeclAttribute *attr,
-                                     Identifier Id_ApplicationDelegate,
-                                     Identifier Id_Kit,
-                                     Identifier Id_ApplicationMain);
-
-  void visitNSApplicationMainAttr(NSApplicationMainAttr *attr);
-  void visitUIApplicationMainAttr(UIApplicationMainAttr *attr);
-
-  void visitUnsafeNoObjCTaggedPointerAttr(UnsafeNoObjCTaggedPointerAttr *attr);
-  void visitSwiftNativeObjCRuntimeBaseAttr(
-                                         SwiftNativeObjCRuntimeBaseAttr *attr);
-
-  void checkOperatorAttribute(DeclAttribute *attr);
-
-  void visitInfixAttr(InfixAttr *attr) { checkOperatorAttribute(attr); }
-  void visitPostfixAttr(PostfixAttr *attr) { checkOperatorAttribute(attr); }
-  void visitPrefixAttr(PrefixAttr *attr) { checkOperatorAttribute(attr); }
-
-  void visitSpecializeAttr(SpecializeAttr *attr);
-
-  void visitFixedLayoutAttr(FixedLayoutAttr *attr);
-  void visitUsableFromInlineAttr(UsableFromInlineAttr *attr);
-  void visitInlinableAttr(InlinableAttr *attr);
-  void visitOptimizeAttr(OptimizeAttr *attr);
-
-  void visitDiscardableResultAttr(DiscardableResultAttr *attr);
-  void visitImplementsAttr(ImplementsAttr *attr);
-
-  void visitFrozenAttr(FrozenAttr *attr);
-
-  void visitNonOverrideAttr(NonOverrideAttr *attr);
-  void visitCustomAttr(CustomAttr *attr);
-  void visitPropertyWrapperAttr(PropertyWrapperAttr *attr);
-  void visitFunctionBuilderAttr(FunctionBuilderAttr *attr);
-
-  // SWIFT_ENABLE_TENSORFLOW
-  void visitDifferentiableAttr(DifferentiableAttr *attr);
-  void visitDifferentiatingAttr(DifferentiatingAttr *attr);
-  void visitCompilerEvaluableAttr(CompilerEvaluableAttr *attr);
-  void visitNoDerivativeAttr(NoDerivativeAttr *attr);
-  void visitTransposingAttr(TransposingAttr *attr);
-  void visitImplementationOnlyAttr(ImplementationOnlyAttr *attr);
-};
-} // end anonymous namespace
-
-
-static bool isiOS(TypeChecker &TC) {
-  return TC.getLangOpts().Target.isiOS();
-}
-
-static bool iswatchOS(TypeChecker &TC) {
-  return TC.getLangOpts().Target.isWatchOS();
-}
-
-static bool isRelaxedIBAction(TypeChecker &TC) {
-  return isiOS(TC) || iswatchOS(TC);
-}
-
-=======
->>>>>>> 1857a37e
 /// Returns true if the given method is an valid implementation of a
 /// @dynamicCallable attribute requirement. The method is given to be defined
 /// as one of the following: `dynamicallyCall(withArguments:)` or
@@ -1331,8 +1177,6 @@
   // - `subscript(dynamicMember: String*)`
   return isValidKeyPathDynamicMemberLookup(decl, TC) ||
          isValidStringDynamicMemberLookup(decl, DC, TC);
-<<<<<<< HEAD
-
 }
 
 bool swift::isValidStringDynamicMemberLookup(SubscriptDecl *decl,
@@ -1388,159 +1232,6 @@
                                 TC.Context.Id_dynamicMember);
   auto candidates = TC.lookupMember(decl, type, subscriptName);
 
-  // If there are no candidates, then the attribute is invalid.
-  if (candidates.empty()) {
-    TC.diagnose(attr->getLocation(), diag::invalid_dynamic_member_lookup_type,
-                type);
-    attr->setInvalid();
-    return;
-  }
-
-  // If no candidates are valid, then reject one.
-  auto oneCandidate = candidates.front();
-  candidates.filter([&](LookupResultEntry entry, bool isOuter) -> bool {
-    auto cand = cast<SubscriptDecl>(entry.getValueDecl());
-    TC.validateDeclForNameLookup(cand);
-    return isValidDynamicMemberLookupSubscript(cand, decl, TC);
-  });
-
-  if (candidates.empty()) {
-    TC.diagnose(oneCandidate.getValueDecl()->getLoc(),
-                diag::invalid_dynamic_member_lookup_type, type);
-    attr->setInvalid();
-  }
-}
-
-static bool
-validateIBActionSignature(TypeChecker &TC, DeclAttribute *attr, FuncDecl *FD,
-                          unsigned minParameters, unsigned maxParameters,
-                          bool hasVoidResult = true) {
-  bool valid = true;
-
-  auto arity = FD->getParameters()->size();
-  auto resultType = FD->getResultInterfaceType();
-
-  if (arity < minParameters || arity > maxParameters) {
-    auto diagID = diag::invalid_ibaction_argument_count;
-    if (minParameters == maxParameters)
-      diagID = diag::invalid_ibaction_argument_count_exact;
-    else if (minParameters == 0)
-      diagID = diag::invalid_ibaction_argument_count_max;
-    TC.diagnose(FD, diagID, attr->getAttrName(), minParameters, maxParameters);
-    valid = false;
-  }
-
-  if (resultType->isVoid() != hasVoidResult) {
-    TC.diagnose(FD, diag::invalid_ibaction_result, attr->getAttrName(),
-                hasVoidResult);
-    valid = false;
-  }
-
-  // We don't need to check here that parameter or return types are
-  // ObjC-representable; IsObjCRequest will validate that.
-
-  if (!valid)
-    attr->setInvalid();
-  return valid;
-}
-
-void AttributeChecker::visitIBActionAttr(IBActionAttr *attr) {
-  auto *FD = cast<FuncDecl>(D);
-
-  if (isRelaxedIBAction(TC))
-    // iOS, tvOS, and watchOS allow 0-2 parameters to an @IBAction method.
-    validateIBActionSignature(TC, attr, FD, /*minParams=*/0, /*maxParams=*/2);
-  else
-    // macOS allows 1 parameter to an @IBAction method.
-    validateIBActionSignature(TC, attr, FD, /*minParams=*/1, /*maxParams=*/1);
-}
-
-void AttributeChecker::visitIBSegueActionAttr(IBSegueActionAttr *attr) {
-  auto *FD = cast<FuncDecl>(D);
-  if (!validateIBActionSignature(TC, attr, FD,
-                                 /*minParams=*/1, /*maxParams=*/3,
-                                 /*hasVoidResult=*/false))
-    return;
-
-  // If the IBSegueAction method's selector belongs to one of the ObjC method
-  // families (like -newDocumentSegue: or -copyScreen), it would return the
-  // object at +1, but the caller would expect it to be +0 and would therefore
-  // leak it.
-  //
-  // To prevent that, diagnose if the selector belongs to one of the method
-  // families and suggest that the user change the Swift name or Obj-C selector.
-  auto currentSelector = FD->getObjCSelector();
-
-  SmallString<32> prefix("make");
-
-  switch (currentSelector.getSelectorFamily()) {
-  case ObjCSelectorFamily::None:
-    // No error--exit early.
-    return;
-
-  case ObjCSelectorFamily::Alloc:
-  case ObjCSelectorFamily::Init:
-  case ObjCSelectorFamily::New:
-    // Fix-it will replace the "alloc"/"init"/"new" in the selector with "make".
-    break;
-=======
->>>>>>> 1857a37e
-
-}
-
-bool swift::isValidStringDynamicMemberLookup(SubscriptDecl *decl,
-                                             DeclContext *DC,
-                                             TypeChecker &TC) {
-  // There are two requirements:
-  // - The subscript method has exactly one, non-variadic parameter.
-  // - The parameter type conforms to `ExpressibleByStringLiteral`.
-  if (!hasSingleNonVariadicParam(decl, TC.Context.Id_dynamicMember))
-    return false;
-
-  const auto *param = decl->getIndices()->get(0);
-  auto paramType = param->getType();
-
-  auto stringLitProto =
-    TC.Context.getProtocol(KnownProtocolKind::ExpressibleByStringLiteral);
-
-  // If this is `subscript(dynamicMember: String*)`
-  return bool(TypeChecker::conformsToProtocol(paramType, stringLitProto, DC,
-                                              ConformanceCheckOptions()));
-}
-
-bool swift::isValidKeyPathDynamicMemberLookup(SubscriptDecl *decl,
-                                              TypeChecker &TC) {
-  if (!hasSingleNonVariadicParam(decl, TC.Context.Id_dynamicMember))
-    return false;
-
-  const auto *param = decl->getIndices()->get(0);
-  if (auto NTD = param->getType()->getAnyNominal()) {
-    return NTD == TC.Context.getKeyPathDecl() ||
-           NTD == TC.Context.getWritableKeyPathDecl() ||
-           NTD == TC.Context.getReferenceWritableKeyPathDecl();
-  }
-  return false;
-}
-
-/// The @dynamicMemberLookup attribute is only allowed on types that have at
-/// least one subscript member declared like this:
-///
-/// subscript<KeywordType: ExpressibleByStringLiteral, LookupValue>
-///   (dynamicMember name: KeywordType) -> LookupValue { get }
-///
-/// ... but doesn't care about the mutating'ness of the getter/setter.
-/// We just manually check the requirements here.
-void AttributeChecker::
-visitDynamicMemberLookupAttr(DynamicMemberLookupAttr *attr) {
-  // This attribute is only allowed on nominal types.
-  auto decl = cast<NominalTypeDecl>(D);
-  auto type = decl->getDeclaredType();
-  
-  // Look up `subscript(dynamicMember:)` candidates.
-  auto subscriptName = DeclName(TC.Context, DeclBaseName::createSubscript(),
-                                TC.Context.Id_dynamicMember);
-  auto candidates = TC.lookupMember(decl, type, subscriptName);
-  
   // If there are no candidates, then the attribute is invalid.
   if (candidates.empty()) {
     TC.diagnose(attr->getLocation(), diag::invalid_dynamic_member_lookup_type,
