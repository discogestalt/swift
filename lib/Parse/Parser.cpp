//===--- Parser.cpp - Swift Language Parser -------------------------------===//
//
// This source file is part of the Swift.org open source project
//
// Copyright (c) 2014 - 2017 Apple Inc. and the Swift project authors
// Licensed under Apache License v2.0 with Runtime Library Exception
//
// See https://swift.org/LICENSE.txt for license information
// See https://swift.org/CONTRIBUTORS.txt for the list of Swift project authors
//
//===----------------------------------------------------------------------===//
//
//  This file implements the Swift parser.
//
//===----------------------------------------------------------------------===//

#include "swift/Parse/Parser.h"
#include "swift/Subsystems.h"
#include "swift/AST/ASTWalker.h"
#include "swift/AST/DiagnosticsParse.h"
#include "swift/AST/Module.h"
#include "swift/AST/PrettyStackTrace.h"
#include "swift/AST/SourceFile.h"
#include "swift/Basic/Defer.h"
#include "swift/Basic/SourceManager.h"
#include "swift/Basic/Timer.h"
#include "swift/Parse/Lexer.h"
#include "swift/Parse/CodeCompletionCallbacks.h"
#include "swift/Parse/ParseSILSupport.h"
#include "swift/Parse/SyntaxParseActions.h"
#include "swift/Parse/SyntaxParsingContext.h"
#include "swift/Syntax/RawSyntax.h"
#include "swift/Syntax/TokenSyntax.h"
#include "llvm/Support/Compiler.h"
#include "llvm/Support/MemoryBuffer.h"
#include "llvm/Support/raw_ostream.h"
#include "llvm/Support/SaveAndRestore.h"
#include "llvm/ADT/PointerUnion.h"
#include "llvm/ADT/Twine.h"

static void getStringPartTokens(const swift::Token &Tok,
                                const swift::LangOptions &LangOpts,
                                const swift::SourceManager &SM, int BufID,
                                std::vector<swift::Token> &Toks);

namespace swift {
template <typename DF>
void tokenize(const LangOptions &LangOpts, const SourceManager &SM,
              unsigned BufferID, unsigned Offset, unsigned EndOffset,
              DiagnosticEngine * Diags,
              CommentRetentionMode RetainComments,
              TriviaRetentionMode TriviaRetention,
              bool TokenizeInterpolatedString, ArrayRef<Token> SplitTokens,
              DF &&DestFunc) {
  assert((TriviaRetention != TriviaRetentionMode::WithTrivia ||
          !TokenizeInterpolatedString) &&
         "string interpolation with trivia is not implemented yet");

  if (Offset == 0 && EndOffset == 0)
    EndOffset = SM.getRangeForBuffer(BufferID).getByteLength();

  Lexer L(LangOpts, SM, BufferID, Diags, LexerMode::Swift,
          HashbangMode::Allowed, RetainComments, TriviaRetention, Offset,
          EndOffset);

  auto TokComp = [&](const Token &A, const Token &B) {
    return SM.isBeforeInBuffer(A.getLoc(), B.getLoc());
  };

  std::set<Token, decltype(TokComp)> ResetTokens(TokComp);
  for (auto C = SplitTokens.begin(), E = SplitTokens.end(); C != E; ++C) {
    ResetTokens.insert(*C);
  }

  Token Tok;
  ParsedTrivia LeadingTrivia, TrailingTrivia;
  do {
    L.lex(Tok, LeadingTrivia, TrailingTrivia);

    // If the token has the same location as a reset location,
    // reset the token stream
    auto F = ResetTokens.find(Tok);
    if (F != ResetTokens.end()) {
      assert(F->isNot(tok::string_literal));

      DestFunc(*F, ParsedTrivia(), ParsedTrivia());

      auto NewState = L.getStateForBeginningOfTokenLoc(
          F->getLoc().getAdvancedLoc(F->getLength()));
      L.restoreState(NewState);
      continue;
    }

    if (Tok.is(tok::string_literal) && TokenizeInterpolatedString) {
      std::vector<Token> StrTokens;
      getStringPartTokens(Tok, LangOpts, SM, BufferID, StrTokens);
      for (auto &StrTok : StrTokens) {
        DestFunc(StrTok, ParsedTrivia(), ParsedTrivia());
      }
    } else {
      DestFunc(Tok, LeadingTrivia, TrailingTrivia);
    }

  } while (Tok.getKind() != tok::eof);
}
} // namespace swift

using namespace swift;
using namespace swift::syntax;

void SILParserTUStateBase::anchor() { }

namespace {
/// A visitor that does delayed parsing of function bodies.
class ParseDelayedFunctionBodies : public ASTWalker {
  PersistentParserState &ParserState;
  CodeCompletionCallbacksFactory *CodeCompletionFactory;

public:
  ParseDelayedFunctionBodies(PersistentParserState &ParserState,
                             CodeCompletionCallbacksFactory *Factory)
    : ParserState(ParserState), CodeCompletionFactory(Factory) {}

  bool walkToDeclPre(Decl *D) override {
    if (auto AFD = dyn_cast<AbstractFunctionDecl>(D)) {
      if (AFD->getBodyKind() != FuncDecl::BodyKind::Unparsed)
        return false;
      parseFunctionBody(AFD);
      return true;
    }
    return true;
  }

private:
  void parseFunctionBody(AbstractFunctionDecl *AFD) {
    // FIXME: This duplicates the evaluation of
    // ParseAbstractFunctionBodyRequest, but installs a code completion
    // factory.
    assert(AFD->getBodyKind() == FuncDecl::BodyKind::Unparsed);

    SourceFile &SF = *AFD->getDeclContext()->getParentSourceFile();
    SourceManager &SourceMgr = SF.getASTContext().SourceMgr;
    unsigned BufferID = SourceMgr.findBufferContainingLoc(AFD->getLoc());
    Parser TheParser(BufferID, SF, nullptr, &ParserState, nullptr,
                     /*DelayBodyParsing=*/false);
    TheParser.SyntaxContext->disable();
    std::unique_ptr<CodeCompletionCallbacks> CodeCompletion;
    if (CodeCompletionFactory) {
      CodeCompletion.reset(
          CodeCompletionFactory->createCodeCompletionCallbacks(TheParser));
      TheParser.setCodeCompletionCallbacks(CodeCompletion.get());
    }
    auto body = TheParser.parseAbstractFunctionBodyDelayed(AFD);
    AFD->setBodyParsed(body);

    if (CodeCompletion)
      CodeCompletion->doneParsing();
  }
};

static void parseDelayedDecl(
              PersistentParserState &ParserState,
              CodeCompletionCallbacksFactory *CodeCompletionFactory) {
  if (!ParserState.hasDelayedDecl())
    return;

  SourceFile &SF = *ParserState.getDelayedDeclContext()->getParentSourceFile();
  SourceManager &SourceMgr = SF.getASTContext().SourceMgr;
  unsigned BufferID =
    SourceMgr.findBufferContainingLoc(ParserState.getDelayedDeclLoc());
  Parser TheParser(BufferID, SF, nullptr, &ParserState, nullptr);

  // Disable libSyntax creation in the delayed parsing.
  TheParser.SyntaxContext->disable();

  std::unique_ptr<CodeCompletionCallbacks> CodeCompletion;
  if (CodeCompletionFactory) {
    CodeCompletion.reset(
      CodeCompletionFactory->createCodeCompletionCallbacks(TheParser));
    TheParser.setCodeCompletionCallbacks(CodeCompletion.get());
  }

  switch (ParserState.getDelayedDeclKind()) {
  case PersistentParserState::DelayedDeclKind::TopLevelCodeDecl:
    TheParser.parseTopLevelCodeDeclDelayed();
    break;

  case PersistentParserState::DelayedDeclKind::Decl:
    TheParser.parseDeclDelayed();
    break;
  }

  if (CodeCompletion)
    CodeCompletion->doneParsing();
}
} // unnamed namespace


swift::Parser::BacktrackingScope::~BacktrackingScope() {
  if (Backtrack) {
    P.backtrackToPosition(PP);
    DT.abort();
  }
}

void swift::performDelayedParsing(
    DeclContext *DC, PersistentParserState &PersistentState,
    CodeCompletionCallbacksFactory *CodeCompletionFactory) {
  SharedTimer timer("Parsing");
  ParseDelayedFunctionBodies Walker(PersistentState,
                                    CodeCompletionFactory);
  DC->walkContext(Walker);

  if (CodeCompletionFactory)
    parseDelayedDecl(PersistentState, CodeCompletionFactory);
}

/// Tokenizes a string literal, taking into account string interpolation.
static void getStringPartTokens(const Token &Tok, const LangOptions &LangOpts,
                                const SourceManager &SM,
                                int BufID, std::vector<Token> &Toks) {
  assert(Tok.is(tok::string_literal));
  bool IsMultiline = Tok.isMultilineString();
  unsigned CustomDelimiterLen = Tok.getCustomDelimiterLen();
  unsigned QuoteLen = (IsMultiline ? 3 : 1) + CustomDelimiterLen;
  SmallVector<Lexer::StringSegment, 4> Segments;
  Lexer::getStringLiteralSegments(Tok, Segments, /*Diags=*/nullptr);
  for (unsigned i = 0, e = Segments.size(); i != e; ++i) {
    Lexer::StringSegment &Seg = Segments[i];
    bool isFirst = i == 0;
    bool isLast = i == e-1;
    if (Seg.Kind == Lexer::StringSegment::Literal) {
      SourceLoc Loc = Seg.Loc;
      unsigned Len = Seg.Length;
      if (isFirst) {
        // Include the quote.
        Loc = Loc.getAdvancedLoc(-QuoteLen);
        Len += QuoteLen;
      }
      if (isLast) {
        // Include the quote.
        Len += QuoteLen;
      }

      StringRef Text = SM.extractText({ Loc, Len });
      Token NewTok;
      NewTok.setToken(tok::string_literal, Text);
      NewTok.setStringLiteral(IsMultiline, CustomDelimiterLen);
      Toks.push_back(NewTok);

    } else {
      assert(Seg.Kind == Lexer::StringSegment::Expr &&
             "new enumerator was introduced ?");
      unsigned Offset = SM.getLocOffsetInBuffer(Seg.Loc, BufID);
      unsigned EndOffset = Offset + Seg.Length;

      if (isFirst) {
        // Add a token for the quote character.
        StringRef Text = SM.extractText({ Seg.Loc.getAdvancedLoc(-2), 1 });
        Token NewTok;
        NewTok.setToken(tok::string_literal, Text);
        Toks.push_back(NewTok);
      }

      std::vector<Token> NewTokens = swift::tokenize(LangOpts, SM, BufID,
                                                     Offset, EndOffset,
                                                     /*Diags=*/nullptr,
                                                     /*KeepComments=*/true);
      Toks.insert(Toks.end(), NewTokens.begin(), NewTokens.end());

      if (isLast) {
        // Add a token for the quote character.
        StringRef Text = SM.extractText({ Seg.Loc.getAdvancedLoc(Seg.Length),
                                          1 });
        Token NewTok;
        NewTok.setToken(tok::string_literal, Text);
        Toks.push_back(NewTok);
      }
    }
  }
}

std::vector<Token> swift::tokenize(const LangOptions &LangOpts,
                                   const SourceManager &SM, unsigned BufferID,
                                   unsigned Offset, unsigned EndOffset,
                                   DiagnosticEngine *Diags,
                                   bool KeepComments,
                                   bool TokenizeInterpolatedString,
                                   ArrayRef<Token> SplitTokens) {
  std::vector<Token> Tokens;

  tokenize(LangOpts, SM, BufferID, Offset, EndOffset,
           Diags,
           KeepComments ? CommentRetentionMode::ReturnAsTokens
                        : CommentRetentionMode::AttachToNextToken,
           TriviaRetentionMode::WithoutTrivia, TokenizeInterpolatedString,
           SplitTokens,
           [&](const Token &Tok, const ParsedTrivia &LeadingTrivia,
               const ParsedTrivia &TrailingTrivia) { Tokens.push_back(Tok); });

  assert(Tokens.back().is(tok::eof));
  Tokens.pop_back(); // Remove EOF.
  return Tokens;
}

std::vector<std::pair<RC<syntax::RawSyntax>, syntax::AbsolutePosition>>
swift::tokenizeWithTrivia(const LangOptions &LangOpts, const SourceManager &SM,
                          unsigned BufferID, unsigned Offset,
                          unsigned EndOffset,
                          DiagnosticEngine *Diags) {
  std::vector<std::pair<RC<syntax::RawSyntax>, syntax::AbsolutePosition>>
      Tokens;
  syntax::AbsolutePosition RunningPos;

  tokenize(
      LangOpts, SM, BufferID, Offset, EndOffset, Diags,
      CommentRetentionMode::AttachToNextToken, TriviaRetentionMode::WithTrivia,
      /*TokenizeInterpolatedString=*/false,
      /*SplitTokens=*/ArrayRef<Token>(),
      [&](const Token &Tok, const ParsedTrivia &LeadingTrivia,
          const ParsedTrivia &TrailingTrivia) {
        CharSourceRange TokRange = Tok.getRange();
        SourceLoc LeadingTriviaLoc =
          TokRange.getStart().getAdvancedLoc(-LeadingTrivia.getLength());
        SourceLoc TrailingTriviaLoc =
          TokRange.getStart().getAdvancedLoc(TokRange.getByteLength());
        Trivia syntaxLeadingTrivia =
          LeadingTrivia.convertToSyntaxTrivia(LeadingTriviaLoc, SM, BufferID);
        Trivia syntaxTrailingTrivia =
          TrailingTrivia.convertToSyntaxTrivia(TrailingTriviaLoc, SM, BufferID);
        auto Text = OwnedString::makeRefCounted(Tok.getRawText());
        auto ThisToken =
            RawSyntax::make(Tok.getKind(), Text, syntaxLeadingTrivia.Pieces,
                            syntaxTrailingTrivia.Pieces,
                            SourcePresence::Present);

        auto ThisTokenPos = ThisToken->accumulateAbsolutePosition(RunningPos);
        Tokens.push_back({ThisToken, ThisTokenPos.getValue()});
      });

  return Tokens;
}

//===----------------------------------------------------------------------===//
// Setup and Helper Methods
//===----------------------------------------------------------------------===//


static LexerMode sourceFileKindToLexerMode(SourceFileKind kind) {
  switch (kind) {
    case swift::SourceFileKind::Interface:
      return LexerMode::SwiftInterface;
    case swift::SourceFileKind::SIL:
      return LexerMode::SIL;
    case swift::SourceFileKind::Library:
    case swift::SourceFileKind::Main:
    case swift::SourceFileKind::REPL:
      return LexerMode::Swift;
  }
  llvm_unreachable("covered switch");
}

Parser::Parser(unsigned BufferID, SourceFile &SF, SILParserTUStateBase *SIL,
               PersistentParserState *PersistentState,
               std::shared_ptr<SyntaxParseActions> SPActions,
               bool DelayBodyParsing)
    : Parser(BufferID, SF, &SF.getASTContext().Diags, SIL, PersistentState,
             std::move(SPActions), DelayBodyParsing) {}

Parser::Parser(unsigned BufferID, SourceFile &SF, DiagnosticEngine* LexerDiags,
               SILParserTUStateBase *SIL,
               PersistentParserState *PersistentState,
               std::shared_ptr<SyntaxParseActions> SPActions,
               bool DelayBodyParsing)
    : Parser(
          std::unique_ptr<Lexer>(new Lexer(
              SF.getASTContext().LangOpts, SF.getASTContext().SourceMgr,
              BufferID, LexerDiags,
              sourceFileKindToLexerMode(SF.Kind),
              SF.Kind == SourceFileKind::Main
                  ? HashbangMode::Allowed
                  : HashbangMode::Disallowed,
              SF.getASTContext().LangOpts.AttachCommentsToDecls
                  ? CommentRetentionMode::AttachToNextToken
                  : CommentRetentionMode::None,
              SF.shouldBuildSyntaxTree()
                  ? TriviaRetentionMode::WithTrivia
                  : TriviaRetentionMode::WithoutTrivia)),
          SF, SIL, PersistentState, std::move(SPActions), DelayBodyParsing) {}

namespace {

/// This is the token receiver that helps SourceFile to keep track of its
/// underlying corrected token stream.
class TokenRecorder: public ConsumeTokenReceiver {
  ASTContext &Ctx;
  SourceManager &SM;

  // Token list ordered by their appearance in the source file.
  std::vector<Token> &Bag;
  unsigned BufferID;

  // Registered token kind change. These changes are regiestered before the
  // token is consumed, so we need to keep track of them here.
  llvm::DenseMap<const void*, tok> TokenKindChangeMap;

  std::vector<Token>::iterator lower_bound(SourceLoc Loc) {
    return token_lower_bound(Bag, Loc);
  }

  std::vector<Token>::iterator lower_bound(Token Tok) {
    return lower_bound(Tok.getLoc());
  }

  void relexComment(CharSourceRange CommentRange,
                    llvm::SmallVectorImpl<Token> &Scratch) {
    Lexer L(Ctx.LangOpts, Ctx.SourceMgr, BufferID, nullptr, LexerMode::Swift,
            HashbangMode::Disallowed,
            CommentRetentionMode::ReturnAsTokens,
            TriviaRetentionMode::WithoutTrivia,
            SM.getLocOffsetInBuffer(CommentRange.getStart(), BufferID),
            SM.getLocOffsetInBuffer(CommentRange.getEnd(), BufferID));
    while(true) {
      Token Result;
      L.lex(Result);
      if (Result.is(tok::eof))
        break;
      assert(Result.is(tok::comment));
      Scratch.push_back(Result);
    }
  }

public:
  TokenRecorder(SourceFile &SF):
  Ctx(SF.getASTContext()),
  SM(SF.getASTContext().SourceMgr),
  Bag(SF.getTokenVector()),
  BufferID(SF.getBufferID().getValue()) {};

  void finalize() override {

    // We should consume the comments at the end of the file that don't attach
    // to any tokens.
    SourceLoc TokEndLoc;
    if (!Bag.empty()) {
      Token Last = Bag.back();
      TokEndLoc = Last.getLoc().getAdvancedLoc(Last.getLength());
    } else {

      // Special case: the file contains nothing but comments.
      TokEndLoc = SM.getLocForBufferStart(BufferID);
    }
    llvm::SmallVector<Token, 4> Scratch;
    relexComment(CharSourceRange(SM, TokEndLoc,
                                 SM.getRangeForBuffer(BufferID).getEnd()),
                 Scratch);
    // Accept these orphaned comments.
    Bag.insert(Bag.end(), Scratch.begin(), Scratch.end());
  }

  void registerTokenKindChange(SourceLoc Loc, tok NewKind) override {
    // If a token with the same location is already in the bag, update its kind.
    auto Pos = lower_bound(Loc);
    if (Pos != Bag.end() && Pos->getLoc().getOpaquePointerValue() ==
        Loc.getOpaquePointerValue()) {
      Pos->setKind(NewKind);
      return;
    }

    // Save the update for later.
    TokenKindChangeMap[Loc.getOpaquePointerValue()] = NewKind;
  }

  void receive(Token Tok) override {
    // We filter out all tokens without valid location
    if(Tok.getLoc().isInvalid())
      return;

    // If a token with the same location is already in the bag, skip this token.
    auto Pos = lower_bound(Tok);
    if (Pos != Bag.end() && Pos->getLoc().getOpaquePointerValue() ==
        Tok.getLoc().getOpaquePointerValue()) {
      return;
    }

    // Update Token kind if a kind update was regiestered before.
    auto Found = TokenKindChangeMap.find(Tok.getLoc().
                                         getOpaquePointerValue());
    if (Found != TokenKindChangeMap.end()) {
      Tok.setKind(Found->getSecond());
    }

    // If the token has comment attached to it, re-lexing these comments and
    // consume them as separate tokens.
    llvm::SmallVector<Token, 4> TokensToConsume;
    if (Tok.hasComment()) {
      relexComment(Tok.getCommentRange(), TokensToConsume);
    }

    TokensToConsume.push_back(Tok);
    Bag.insert(Pos, TokensToConsume.begin(), TokensToConsume.end());
  }
};
} // End of an anonymous namespace.

Parser::Parser(std::unique_ptr<Lexer> Lex, SourceFile &SF,
               SILParserTUStateBase *SIL,
               PersistentParserState *PersistentState,
               std::shared_ptr<SyntaxParseActions> SPActions,
               bool DelayBodyParsing)
  : SourceMgr(SF.getASTContext().SourceMgr),
    Diags(SF.getASTContext().Diags),
    SF(SF),
    L(Lex.release()),
    SIL(SIL),
    CurDeclContext(&SF),
    Context(SF.getASTContext()),
    DelayBodyParsing(DelayBodyParsing),
    TokReceiver(SF.shouldCollectToken() ?
                new TokenRecorder(SF) :
                new ConsumeTokenReceiver()),
    SyntaxContext(new SyntaxParsingContext(SyntaxContext, SF,
                                           L->getBufferID(),
                                           std::move(SPActions))) {
  State = PersistentState;
  if (!State) {
    OwnedState.reset(new PersistentParserState());
    State = OwnedState.get();
  }

  // Set the token to a sentinel so that we know the lexer isn't primed yet.
  // This cannot be tok::unknown, since that is a token the lexer could produce.
  Tok.setKind(tok::NUM_TOKENS);

  auto ParserPos = State->takeParserPosition();
  if (ParserPos.isValid() &&
      L->isStateForCurrentBuffer(ParserPos.LS)) {
    restoreParserPosition(ParserPos);
    InPoundLineEnvironment = State->InPoundLineEnvironment;
  }
}

Parser::~Parser() {
  delete L;
  delete TokReceiver;
  delete SyntaxContext;
}

bool Parser::allowTopLevelCode() const {
  return SF.isScriptMode();
}

const Token &Parser::peekToken() {
  return L->peekNextToken();
}

SourceLoc Parser::consumeTokenWithoutFeedingReceiver() {
  SourceLoc Loc = Tok.getLoc();
  assert(Tok.isNot(tok::eof) && "Lexing past eof!");

  if (IsParsingInterfaceTokens && !Tok.getText().empty()) {
    SF.recordInterfaceToken(Tok.getText());
  }
  L->lex(Tok, LeadingTrivia, TrailingTrivia);
  PreviousLoc = Loc;
  return Loc;
}

void Parser::consumeExtraToken(Token Extra) {
  TokReceiver->receive(Extra);
}

SourceLoc Parser::consumeToken() {
  TokReceiver->receive(Tok);
  SyntaxContext->addToken(Tok, LeadingTrivia, TrailingTrivia);
  return consumeTokenWithoutFeedingReceiver();
}

SourceLoc Parser::getEndOfPreviousLoc() const {
  return Lexer::getLocForEndOfToken(SourceMgr, PreviousLoc);
}

SourceLoc Parser::consumeStartingCharacterOfCurrentToken(tok Kind, size_t Len) {
  // Consumes prefix of token and returns its location.
  // (like '?', '<', '>' or '!' immediately followed by '<') 
  assert(Len >= 1);

  // Current token can be either one-character token we want to consume...
  if (Tok.getLength() == Len) {
    Tok.setKind(Kind);
    return consumeToken();
  }

  auto Loc = Tok.getLoc();

  // ... or a multi-character token with the first N characters being the one
  // that we want to consume as a separate token.
  assert(Tok.getLength() > Len);
  markSplitToken(Kind, Tok.getText().substr(0, Len));

  auto NewState = L->getStateForBeginningOfTokenLoc(Loc.getAdvancedLoc(Len));
  restoreParserPosition(ParserPosition(NewState, Loc),
                        /*enableDiagnostics=*/true);
  return PreviousLoc;
}

void Parser::markSplitToken(tok Kind, StringRef Txt) {
  SplitTokens.emplace_back();
  SplitTokens.back().setToken(Kind, Txt);
  ParsedTrivia EmptyTrivia;
  SyntaxContext->addToken(SplitTokens.back(), LeadingTrivia, EmptyTrivia);
  TokReceiver->receive(SplitTokens.back());
}

SourceLoc Parser::consumeStartingLess() {
  assert(startsWithLess(Tok) && "Token does not start with '<'");
  return consumeStartingCharacterOfCurrentToken(tok::l_angle);
}

SourceLoc Parser::consumeStartingGreater() {
  assert(startsWithGreater(Tok) && "Token does not start with '>'");
  return consumeStartingCharacterOfCurrentToken(tok::r_angle);
}

void Parser::skipSingle() {
  switch (Tok.getKind()) {
  case tok::l_paren:
    consumeToken();
    skipUntil(tok::r_paren);
    consumeIf(tok::r_paren);
    break;
  case tok::l_brace:
    consumeToken();
    skipUntil(tok::r_brace);
    consumeIf(tok::r_brace);
    break;
  case tok::l_square:
    consumeToken();
    skipUntil(tok::r_square);
    consumeIf(tok::r_square);
    break;
  case tok::pound_if:
  case tok::pound_else:
  case tok::pound_elseif:
    consumeToken();
    // skipUntil also implicitly stops at tok::pound_endif.
    skipUntil(tok::pound_else, tok::pound_elseif);
      
    if (Tok.isAny(tok::pound_else, tok::pound_elseif))
      skipSingle();
    else
      consumeIf(tok::pound_endif);
    break;
      
  default:
    consumeToken();
    break;
  }
}

void Parser::skipUntil(tok T1, tok T2) {
  // tok::NUM_TOKENS is a sentinel that means "don't skip".
  if (T1 == tok::NUM_TOKENS && T2 == tok::NUM_TOKENS) return;
  
  while (Tok.isNot(T1, T2, tok::eof, tok::pound_endif, tok::code_complete))
    skipSingle();
}

void Parser::skipUntilAnyOperator() {
  while (Tok.isNot(tok::eof, tok::pound_endif, tok::code_complete) &&
         Tok.isNotAnyOperator())
    skipSingle();
}

/// Skip until a token that starts with '>', and consume it if found.
/// Applies heuristics that are suitable when trying to find the end of a list
/// of generic parameters, generic arguments, or list of types in a protocol
/// composition.
SourceLoc Parser::skipUntilGreaterInTypeList(bool protocolComposition) {
  SourceLoc lastLoc = PreviousLoc;
  while (true) {
    switch (Tok.getKind()) {
    case tok::eof:
    case tok::l_brace:
    case tok::r_brace:
    case tok::code_complete:
      return lastLoc;

#define KEYWORD(X) case tok::kw_##X:
#define POUND_KEYWORD(X) case tok::pound_##X:
#include "swift/Syntax/TokenKinds.def"
    // 'Self' can appear in types, skip it.
    if (Tok.is(tok::kw_Self))
      break;
    if (isStartOfStmt() || isStartOfDecl() || Tok.is(tok::pound_endif))
      return lastLoc;
    break;

    case tok::l_paren:
    case tok::r_paren:
    case tok::l_square:
    case tok::r_square:
      // In generic type parameter list, skip '[' ']' '(' ')', because they
      // can appear in types.
      if (protocolComposition)
        return lastLoc;
      break;

    default:
      if (Tok.isAnyOperator() && startsWithGreater(Tok))
        return consumeStartingGreater();
      
      break;
    }
    skipSingle();
    lastLoc = PreviousLoc;
  }
}

void Parser::skipUntilDeclRBrace() {
  while (Tok.isNot(tok::eof, tok::r_brace, tok::pound_endif,
                   tok::pound_else, tok::pound_elseif,
                   tok::code_complete) &&
         !isStartOfDecl())
    skipSingle();
}

void Parser::skipUntilDeclStmtRBrace(tok T1) {
  while (Tok.isNot(T1, tok::eof, tok::r_brace, tok::pound_endif,
                   tok::pound_else, tok::pound_elseif,
                   tok::code_complete) &&
         !isStartOfStmt() && !isStartOfDecl()) {
    skipSingle();
  }
}

void Parser::skipUntilDeclStmtRBrace(tok T1, tok T2) {
  while (Tok.isNot(T1, T2, tok::eof, tok::r_brace, tok::pound_endif,
                   tok::pound_else, tok::pound_elseif,
                   tok::code_complete) &&
         !isStartOfStmt() && !isStartOfDecl()) {
    skipSingle();
  }
}

void Parser::skipListUntilDeclRBrace(SourceLoc startLoc, tok T1, tok T2) {
  while (Tok.isNot(T1, T2, tok::eof, tok::r_brace, tok::pound_endif,
                   tok::pound_else, tok::pound_elseif)) {
    bool hasDelimiter = Tok.getLoc() == startLoc || consumeIf(tok::comma);
    bool possibleDeclStartsLine = Tok.isAtStartOfLine();
    
    if (isStartOfDecl()) {
      
      // Could have encountered something like `_ var:` 
      // or `let foo:` or `var:`
      if (Tok.isAny(tok::kw_var, tok::kw_let)) {
        if (possibleDeclStartsLine && !hasDelimiter) {
          break;
        }
        
        Parser::BacktrackingScope backtrack(*this);
        // Consume the let or var
        consumeToken();
        
        // If the following token is either <identifier> or :, it means that
        // this `var` or `let` shoud be interpreted as a label
        if ((Tok.canBeArgumentLabel() && peekToken().is(tok::colon)) ||
             peekToken().is(tok::colon)) {
          backtrack.cancelBacktrack();
          continue;
        }
      }
      break;
    }
    skipSingle();
  }
}

void Parser::skipUntilDeclRBrace(tok T1, tok T2) {
  while (Tok.isNot(T1, T2, tok::eof, tok::r_brace, tok::pound_endif,
                   tok::pound_else, tok::pound_elseif) &&
         !isStartOfDecl()) {
    skipSingle();
  }
}

void Parser::skipUntilConditionalBlockClose() {
  while (Tok.isNot(tok::pound_else, tok::pound_elseif, tok::pound_endif,
                   tok::eof)) {
    skipSingle();
  }
}

bool Parser::skipUntilTokenOrEndOfLine(tok T1) {
  while (Tok.isNot(tok::eof, T1) && !Tok.isAtStartOfLine())
    skipSingle();

  return Tok.is(T1) && !Tok.isAtStartOfLine();
}

bool Parser::loadCurrentSyntaxNodeFromCache() {
  // Don't do a cache lookup when not building a syntax tree since otherwise
  // the corresponding AST nodes do not get created
  if (!SF.shouldBuildSyntaxTree()) {
    return false;
  }
  unsigned LexerOffset =
      SourceMgr.getLocOffsetInBuffer(Tok.getLoc(), L->getBufferID());
  unsigned LeadingTriviaLen = LeadingTrivia.getLength();
  unsigned LeadingTriviaOffset = LexerOffset - LeadingTriviaLen;
  SourceLoc LeadingTriviaLoc = Tok.getLoc().getAdvancedLoc(-LeadingTriviaLen);
  if (auto TextLength = SyntaxContext->lookupNode(LeadingTriviaOffset,
                                                  LeadingTriviaLoc)) {
    L->resetToOffset(LeadingTriviaOffset + TextLength);
    L->lex(Tok, LeadingTrivia, TrailingTrivia);
    return true;
  }
  return false;
}

bool Parser::parseEndIfDirective(SourceLoc &Loc) {
  Loc = Tok.getLoc();
  if (parseToken(tok::pound_endif, diag::expected_close_to_if_directive)) {
    Loc = PreviousLoc;
    skipUntilConditionalBlockClose();
    return true;
  } else if (!Tok.isAtStartOfLine() && Tok.isNot(tok::eof))
    diagnose(Tok.getLoc(),
             diag::extra_tokens_conditional_compilation_directive);
  return false;
}

static Parser::StructureMarkerKind
getStructureMarkerKindForToken(const Token &tok) {
  switch (tok.getKind()) {
  case tok::l_brace:
    return Parser::StructureMarkerKind::OpenBrace;
  case tok::l_paren:
    return Parser::StructureMarkerKind::OpenParen;
  case tok::l_square:
    return Parser::StructureMarkerKind::OpenSquare;
  default:
    llvm_unreachable("Not a matched token");
  }
}

Parser::StructureMarkerRAII::StructureMarkerRAII(Parser &parser,
                                                 const Token &tok)
    : StructureMarkerRAII(parser, tok.getLoc(),
                          getStructureMarkerKindForToken(tok)) {}

bool Parser::StructureMarkerRAII::pushStructureMarker(
                                      Parser &parser, SourceLoc loc,    
                                      StructureMarkerKind kind) {
  
  if (parser.StructureMarkers.size() < MaxDepth) {
    parser.StructureMarkers.push_back({loc, kind, None});
    return true;
  } else {
    parser.diagnose(loc, diag::structure_overflow, MaxDepth);
    // We need to cut off parsing or we will stack-overflow.
    // But `cutOffParsing` changes the current token to eof, and we may be in
    // a place where `consumeToken()` will be expecting e.g. '[',
    // since we need that to get to the callsite, so this can cause an assert.
    parser.cutOffParsing();
    return false;
  }
}
//===----------------------------------------------------------------------===//
// Primitive Parsing
//===----------------------------------------------------------------------===//

bool Parser::parseIdentifier(Identifier &Result, SourceLoc &Loc,
                             const Diagnostic &D) {
  switch (Tok.getKind()) {
  case tok::kw_self:
  case tok::kw_Self:
  case tok::identifier:
    Loc = consumeIdentifier(&Result);
    return false;
  default:
    checkForInputIncomplete();
    diagnose(Tok, D);
    return true;
  }
}

bool Parser::parseSpecificIdentifier(StringRef expected, SourceLoc &loc,
                                     const Diagnostic &D) {
  if (Tok.getText() != expected) {
    diagnose(Tok, D);
    return true;
  }
  loc = consumeToken(tok::identifier);
  return false;
}

/// parseAnyIdentifier - Consume an identifier or operator if present and return
/// its name in Result.  Otherwise, emit an error and return true.
bool Parser::parseAnyIdentifier(Identifier &Result, SourceLoc &Loc,
                                const Diagnostic &D) {
  if (Tok.is(tok::identifier)) {
    Loc = consumeIdentifier(&Result);
    return false;
  }

  if (Tok.isAnyOperator()) {
    Result = Context.getIdentifier(Tok.getText());
    Loc = Tok.getLoc();
    consumeToken();
    return false;
  }

  // When we know we're supposed to get an identifier or operator, map the
  // postfix '!' to an operator name.
  if (Tok.is(tok::exclaim_postfix)) {
    Result = Context.getIdentifier(Tok.getText());
    Loc = Tok.getLoc();
    consumeToken(tok::exclaim_postfix);
    return false;
  }

  checkForInputIncomplete();

  if (Tok.isKeyword()) {
    diagnose(Tok, diag::keyword_cant_be_identifier, Tok.getText());
    diagnose(Tok, diag::backticks_to_escape)
      .fixItReplace(Tok.getLoc(), "`" + Tok.getText().str() + "`");
  } else {
    diagnose(Tok, D);
  }

  return true;
}

/// parseToken - The parser expects that 'K' is next in the input.  If so, it is
/// consumed and false is returned.
///
/// If the input is malformed, this emits the specified error diagnostic.
bool Parser::parseToken(tok K, SourceLoc &TokLoc, const Diagnostic &D) {
  if (Tok.is(K)) {
    TokLoc = consumeToken(K);
    return false;
  }

  checkForInputIncomplete();
  diagnose(Tok, D);
  return true;
}

bool Parser::parseMatchingToken(tok K, SourceLoc &TokLoc, Diag<> ErrorDiag,
                                SourceLoc OtherLoc) {
  Diag<> OtherNote;
  switch (K) {
  case tok::r_paren:  OtherNote = diag::opening_paren;    break;
  case tok::r_square: OtherNote = diag::opening_bracket;  break;
  case tok::r_brace:  OtherNote = diag::opening_brace;    break;
  default:            llvm_unreachable("unknown matching token!"); break;
  }
  if (parseToken(K, TokLoc, ErrorDiag)) {
    diagnose(OtherLoc, OtherNote);

    TokLoc = getLocForMissingMatchingToken();
    return true;
  }

  return false;
}

<<<<<<< HEAD
// SWIFT_ENABLE_TENSORFLOW
bool Parser::parseUnsignedInteger(unsigned &Result, SourceLoc &Loc,
                                  const Diagnostic &D) {
  auto IntTok = Tok;
  if (parseToken(tok::integer_literal, Loc, D))
    return true;
  if (IntTok.getText().getAsInteger(0, Result)) {
    diagnose(IntTok.getLoc(), D);
    return true;
  }
  return false;
}

Optional<ParsedTokenSyntax> Parser::parseTokenSyntax(tok K, SourceLoc &TokLoc,
                                                     const Diagnostic &D) {
  if (Tok.is(K)) {
    TokLoc = Tok.getLoc();
    return consumeTokenSyntax();
  }

  checkForInputIncomplete();
  diagnose(Tok, D);
  return None;
}

ParsedSyntaxResult<ParsedTokenSyntax>
Parser::parseMatchingTokenSyntax(tok K, Diag<> ErrorDiag, SourceLoc OtherLoc,
                                 bool silenceDiag) {
  if (Tok.is(K))
    return makeParsedResult(consumeTokenSyntax(K));
  checkForInputIncomplete();

  if (!silenceDiag) {
    diagnose(Tok, ErrorDiag);

    Diag<> OtherNote;
    switch (K) {
    case tok::r_paren:  OtherNote = diag::opening_paren; break;
    case tok::r_square: OtherNote = diag::opening_bracket; break;
    case tok::r_brace:  OtherNote = diag::opening_brace; break;
    default: llvm_unreachable("unknown matching token!");
    }
    diagnose(OtherLoc, OtherNote);
  }
  return makeParserError();
}

=======
>>>>>>> 35518d77
SourceLoc Parser::getLocForMissingMatchingToken() const {
  // At present, use the same location whether it's an error or whether
  // the matching token is missing.
  // Both cases supply a location for something the user didn't type.
  return getErrorOrMissingLoc();
}

SourceLoc Parser::getErrorOrMissingLoc() const {
  // The next token might start a new enclosing construct,
  // and SourceLoc's are always at the start of a token (for example, for
  // fixits, so use the previous token's SourceLoc and allow a subnode to end
  // right at the same place as its supernode.

  // The tricky case is when the previous token is an InterpolatedStringLiteral.
  // Then, there will be names in scope whose SourceLoc is *after* the
  // the location of a missing close brace.
  // ASTScope tree creation will have to cope.

  return PreviousLoc;
}

static SyntaxKind getListElementKind(SyntaxKind ListKind) {
  switch (ListKind) {
  case SyntaxKind::TupleExprElementList:
    return SyntaxKind::TupleExprElement;
  case SyntaxKind::ArrayElementList:
    return SyntaxKind::ArrayElement;
  case SyntaxKind::DictionaryElementList:
    return SyntaxKind::DictionaryElement;
  case SyntaxKind::FunctionParameterList:
    return SyntaxKind::FunctionParameter;
  case SyntaxKind::TupleTypeElementList:
    return SyntaxKind::TupleTypeElement;
  case SyntaxKind::TuplePatternElementList:
    return SyntaxKind::TuplePatternElement;
  default:
    return SyntaxKind::Unknown;
  }
}

ParserStatus
Parser::parseList(tok RightK, SourceLoc LeftLoc, SourceLoc &RightLoc,
                  bool AllowSepAfterLast, Diag<> ErrorDiag, SyntaxKind Kind,
                  llvm::function_ref<ParserStatus()> callback) {
  auto TokIsStringInterpolationEOF = [&]() -> bool {
    return Tok.is(tok::eof) && Tok.getText() == ")" && RightK == tok::r_paren;
  };
  
  llvm::Optional<SyntaxParsingContext> ListContext;
  ListContext.emplace(SyntaxContext, Kind);
  if (Kind == SyntaxKind::Unknown)
    ListContext->setTransparent();

  SyntaxKind ElementKind = getListElementKind(Kind);

  if (Tok.is(RightK)) {
    ListContext.reset();
    RightLoc = consumeToken(RightK);
    return makeParserSuccess();
  }
  if (TokIsStringInterpolationEOF()) {
    RightLoc = Tok.getLoc();
    return makeParserSuccess();
  }

  ParserStatus Status;
  while (true) {
    while (Tok.is(tok::comma)) {
      diagnose(Tok, diag::unexpected_separator, ",")
        .fixItRemove(SourceRange(Tok.getLoc()));
      consumeToken();
    }
    SourceLoc StartLoc = Tok.getLoc();

    SyntaxParsingContext ElementContext(SyntaxContext, ElementKind);
    if (ElementKind == SyntaxKind::Unknown)
      ElementContext.setTransparent();
    Status |= callback();
    if (Tok.is(RightK))
      break;
    // If the lexer stopped with an EOF token whose spelling is ")", then this
    // is actually the tuple that is a string literal interpolation context.
    // Just accept the ")" and build the tuple as we usually do.
    if (TokIsStringInterpolationEOF()) {
      RightLoc = Tok.getLoc();
      return Status;
    }
    // If we haven't made progress, or seeing any error, skip ahead.
    if (Tok.getLoc() == StartLoc || Status.isError()) {
      assert(Status.isError() && "no progress without error");
      skipListUntilDeclRBrace(LeftLoc, RightK, tok::comma);
      if (Tok.is(RightK) || Tok.isNot(tok::comma))
        break;
    }
    if (consumeIf(tok::comma)) {
      if (Tok.isNot(RightK))
        continue;
      if (!AllowSepAfterLast) {
        diagnose(Tok, diag::unexpected_separator, ",")
          .fixItRemove(SourceRange(PreviousLoc));
      }
      break;
    }
    // If we're in a comma-separated list, the next token is at the
    // beginning of a new line and can never start an element, break.
    if (Tok.isAtStartOfLine() &&
        (Tok.is(tok::r_brace) || isStartOfDecl() || isStartOfStmt())) {
      break;
    }
    // If we found EOF or such, bailout.
    if (Tok.isAny(tok::eof, tok::pound_endif)) {
      IsInputIncomplete = true;
      break;
    }

    diagnose(Tok, diag::expected_separator, ",")
      .fixItInsertAfter(PreviousLoc, ",");
    Status.setIsParseError();
  }

  ListContext.reset();

  if (Status.isError()) {
    // If we've already got errors, don't emit missing RightK diagnostics.
    RightLoc =
        Tok.is(RightK) ? consumeToken() : getLocForMissingMatchingToken();
  } else if (parseMatchingToken(RightK, RightLoc, ErrorDiag, LeftLoc)) {
    Status.setIsParseError();
  }

  return Status;
}

/// diagnoseRedefinition - Diagnose a redefinition error, with a note
/// referring back to the original definition.

void Parser::diagnoseRedefinition(ValueDecl *Prev, ValueDecl *New) {
  assert(New != Prev && "Cannot conflict with self");
  diagnose(New->getLoc(), diag::decl_redefinition);
  diagnose(Prev->getLoc(), diag::previous_decldef, Prev->getBaseName());
}

Optional<StringRef>
Parser::getStringLiteralIfNotInterpolated(SourceLoc Loc,
                                          StringRef DiagText) {
  assert(Tok.is(tok::string_literal));

  // FIXME: Support extended escaping string literal.
  if (Tok.getCustomDelimiterLen()) {
    diagnose(Loc, diag::forbidden_extended_escaping_string, DiagText);
    return None;
  }

  SmallVector<Lexer::StringSegment, 1> Segments;
  L->getStringLiteralSegments(Tok, Segments);
  if (Segments.size() != 1 ||
      Segments.front().Kind == Lexer::StringSegment::Expr) {
    diagnose(Loc, diag::forbidden_interpolated_string, DiagText);
    return None;
  }

  return SourceMgr.extractText(CharSourceRange(Segments.front().Loc,
                                               Segments.front().Length));
}

struct ParserUnit::Implementation {
  std::shared_ptr<SyntaxParseActions> SPActions;
  LangOptions LangOpts;
  SearchPathOptions SearchPathOpts;
  DiagnosticEngine Diags;
  ASTContext &Ctx;
  SourceFile *SF;
  std::unique_ptr<Parser> TheParser;

  Implementation(SourceManager &SM, SourceFileKind SFKind, unsigned BufferID,
                 const LangOptions &Opts, StringRef ModuleName,
                 std::shared_ptr<SyntaxParseActions> spActions)
    : SPActions(std::move(spActions)),
      LangOpts(Opts),
      Diags(SM),
      Ctx(*ASTContext::get(LangOpts, SearchPathOpts, SM, Diags)),
      SF(new (Ctx) SourceFile(
            *ModuleDecl::create(Ctx.getIdentifier(ModuleName), Ctx),
            SFKind, BufferID,
            SourceFile::ImplicitModuleImportKind::None,
            Opts.CollectParsedToken,
            Opts.BuildSyntaxTree)) {
  }

  ~Implementation() {
    // We need to delete the parser before the context so that it can finalize
    // its SourceFileSyntax while it is still alive
    TheParser.reset();
    delete &Ctx;
  }
};

ParserUnit::ParserUnit(SourceManager &SM, SourceFileKind SFKind, unsigned BufferID)
  : ParserUnit(SM, SFKind, BufferID, LangOptions(), "input") {
}

ParserUnit::ParserUnit(SourceManager &SM, SourceFileKind SFKind, unsigned BufferID,
                       const LangOptions &LangOpts, StringRef ModuleName,
                       std::shared_ptr<SyntaxParseActions> spActions,
                       SyntaxParsingCache *SyntaxCache)
    : Impl(*new Implementation(SM, SFKind, BufferID, LangOpts, ModuleName,
                               std::move(spActions))) {

  Impl.SF->SyntaxParsingCache = SyntaxCache;
  Impl.TheParser.reset(new Parser(BufferID, *Impl.SF, /*SIL=*/nullptr,
                                  /*PersistentState=*/nullptr, Impl.SPActions,
                                  /*DelayBodyParsing=*/false));
}

ParserUnit::ParserUnit(SourceManager &SM, SourceFileKind SFKind, unsigned BufferID,
                       unsigned Offset, unsigned EndOffset)
  : Impl(*new Implementation(SM, SFKind, BufferID, LangOptions(), "input",
                             nullptr)) {

  std::unique_ptr<Lexer> Lex;
  Lex.reset(new Lexer(Impl.LangOpts, SM,
                      BufferID, &Impl.Diags,
                      LexerMode::Swift,
                      HashbangMode::Allowed,
                      CommentRetentionMode::None,
                      TriviaRetentionMode::WithoutTrivia,
                      Offset, EndOffset));
  Impl.TheParser.reset(new Parser(std::move(Lex), *Impl.SF, /*SIL=*/nullptr,
    /*PersistentState=*/nullptr, Impl.SPActions, /*DelayBodyParsing=*/false));
}

ParserUnit::~ParserUnit() {
  delete &Impl;
}

OpaqueSyntaxNode ParserUnit::parse() {
  auto &P = getParser();
  bool Done = false;
  while (!Done) {
    P.parseTopLevel();
    Done = P.Tok.is(tok::eof);
  }
  return P.finalizeSyntaxTree();
}

Parser &ParserUnit::getParser() {
  return *Impl.TheParser;
}

DiagnosticEngine &ParserUnit::getDiagnosticEngine() {
  return Impl.Diags;
}

const LangOptions &ParserUnit::getLangOptions() const {
  return Impl.LangOpts;
}

SourceFile &ParserUnit::getSourceFile() {
  return *Impl.SF;
}

ParsedDeclName swift::parseDeclName(StringRef name) {
  if (name.empty()) return ParsedDeclName();

  // Local function to handle the parsing of the base name + context.
  //
  // Returns true if an error occurred, without recording the base name.
  ParsedDeclName result;
  auto parseBaseName = [&](StringRef text) -> bool {
    // Split the text into context name and base name.
    StringRef contextName, baseName;
    std::tie(contextName, baseName) = text.rsplit('.');
    if (baseName.empty()) {
      baseName = contextName;
      contextName = StringRef();
    } else if (contextName.empty()) {
      return true;
    }

    auto isValidIdentifier = [](StringRef text) -> bool {
      return Lexer::isIdentifier(text) && text != "_";
    };

    // Make sure we have an identifier for the base name.
    if (!isValidIdentifier(baseName))
      return true;

    // If we have a context, make sure it is an identifier, or a series of
    // dot-separated identifiers.
    // FIXME: What about generic parameters?
    if (!contextName.empty()) {
      StringRef first;
      StringRef rest = contextName;
      do {
        std::tie(first, rest) = rest.split('.');
        if (!isValidIdentifier(first))
          return true;
      } while (!rest.empty());
    }

    // Record the results.
    result.ContextName = contextName;
    result.BaseName = baseName;
    return false;
  };

  // If this is not a function name, just parse the base name and
  // we're done.
  if (name.back() != ')') {
    if (Lexer::isOperator(name))
      result.BaseName = name;
    else if (parseBaseName(name))
      return ParsedDeclName();
    return result;
  }

  // We have a function name.
  result.IsFunctionName = true;

  // Split the base name from the parameters.
  StringRef baseName, parameters;
  std::tie(baseName, parameters) = name.split('(');
  if (parameters.empty()) return ParsedDeclName();

  // If the base name is prefixed by "getter:" or "setter:", it's an
  // accessor.
  if (baseName.startswith("getter:")) {
    result.IsGetter = true;
    result.IsFunctionName = false;
    baseName = baseName.substr(7);
  } else if (baseName.startswith("setter:")) {
    result.IsSetter = true;
    result.IsFunctionName = false;
    baseName = baseName.substr(7);
  }

  // Parse the base name.
  if (parseBaseName(baseName)) return ParsedDeclName();

  parameters = parameters.drop_back(); // ')'
  if (parameters.empty()) return result;

  if (parameters.back() != ':')
    return ParsedDeclName();

  bool isMember = !result.ContextName.empty();
  do {
    StringRef NextParam;
    std::tie(NextParam, parameters) = parameters.split(':');

    if (!Lexer::isIdentifier(NextParam))
      return ParsedDeclName();
    if (NextParam == "_") {
      result.ArgumentLabels.push_back("");
    } else if (isMember && NextParam == "self") {
      // For a member, "self" indicates the self parameter. There can
      // only be one such parameter.
      if (result.SelfIndex) return ParsedDeclName();
      result.SelfIndex = result.ArgumentLabels.size();
    } else {
      result.ArgumentLabels.push_back(NextParam);
    }
  } while (!parameters.empty());

  // Drop the argument labels for a property accessor; they aren't used.
  if (result.isPropertyAccessor())
    result.ArgumentLabels.clear();

  return result;
}

DeclName ParsedDeclName::formDeclName(ASTContext &ctx) const {
  return swift::formDeclName(ctx, BaseName, ArgumentLabels, IsFunctionName,
                             /*IsInitializer=*/true);
}

DeclName swift::formDeclName(ASTContext &ctx,
                             StringRef baseName,
                             ArrayRef<StringRef> argumentLabels,
                             bool isFunctionName,
                             bool isInitializer) {
  // We cannot import when the base name is not an identifier.
  if (baseName.empty())
    return DeclName();
  if (!Lexer::isIdentifier(baseName) && !Lexer::isOperator(baseName))
    return DeclName();

  // Get the identifier for the base name. Special-case `init`.
  DeclBaseName baseNameId = ((isInitializer && baseName == "init")
                             ? DeclBaseName::createConstructor()
                             : ctx.getIdentifier(baseName));

  // For non-functions, just use the base name.
  if (!isFunctionName) return baseNameId;

  // For functions, we need to form a complete name.

  // Convert the argument names.
  SmallVector<Identifier, 4> argumentLabelIds;
  for (auto argName : argumentLabels) {
    if (argumentLabels.empty() || !Lexer::isIdentifier(argName)) {
      argumentLabelIds.push_back(Identifier());
      continue;
    }

    argumentLabelIds.push_back(ctx.getIdentifier(argName));
  }

  // Build the result.
  return DeclName(ctx, baseNameId, argumentLabelIds);
}

DeclName swift::parseDeclName(ASTContext &ctx, StringRef name) {
  return parseDeclName(name).formDeclName(ctx);
}<|MERGE_RESOLUTION|>--- conflicted
+++ resolved
@@ -967,7 +967,6 @@
   return false;
 }
 
-<<<<<<< HEAD
 // SWIFT_ENABLE_TENSORFLOW
 bool Parser::parseUnsignedInteger(unsigned &Result, SourceLoc &Loc,
                                   const Diagnostic &D) {
@@ -981,42 +980,6 @@
   return false;
 }
 
-Optional<ParsedTokenSyntax> Parser::parseTokenSyntax(tok K, SourceLoc &TokLoc,
-                                                     const Diagnostic &D) {
-  if (Tok.is(K)) {
-    TokLoc = Tok.getLoc();
-    return consumeTokenSyntax();
-  }
-
-  checkForInputIncomplete();
-  diagnose(Tok, D);
-  return None;
-}
-
-ParsedSyntaxResult<ParsedTokenSyntax>
-Parser::parseMatchingTokenSyntax(tok K, Diag<> ErrorDiag, SourceLoc OtherLoc,
-                                 bool silenceDiag) {
-  if (Tok.is(K))
-    return makeParsedResult(consumeTokenSyntax(K));
-  checkForInputIncomplete();
-
-  if (!silenceDiag) {
-    diagnose(Tok, ErrorDiag);
-
-    Diag<> OtherNote;
-    switch (K) {
-    case tok::r_paren:  OtherNote = diag::opening_paren; break;
-    case tok::r_square: OtherNote = diag::opening_bracket; break;
-    case tok::r_brace:  OtherNote = diag::opening_brace; break;
-    default: llvm_unreachable("unknown matching token!");
-    }
-    diagnose(OtherLoc, OtherNote);
-  }
-  return makeParserError();
-}
-
-=======
->>>>>>> 35518d77
 SourceLoc Parser::getLocForMissingMatchingToken() const {
   // At present, use the same location whether it's an error or whether
   // the matching token is missing.
