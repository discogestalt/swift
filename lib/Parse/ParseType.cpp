--- conflicted
+++ resolved
@@ -643,46 +643,26 @@
       if (Tok.is(tok::code_complete)) {
         if (CodeCompletion)
           CodeCompletion->completeTypeSimpleBeginning();
-        // Eat the code completion token because we handled it.
-        SmallVector<ParsedSyntax, 0> CodeComplete{consumeTokenSyntax(tok::code_complete)};
-        return makeParsedCodeCompletion<ParsedTypeSyntax>(CodeComplete);
-      }
-
-<<<<<<< HEAD
+
+        auto CCTok = consumeTokenSyntax(tok::code_complete);
+        auto ty = ParsedSyntaxRecorder::makeUnknownType(
+            {&CCTok, 1}, *SyntaxContext);
+        return makeParsedCodeCompletion(std::move(ty));
+      }
+
       diagnose(Tok, diag::expected_identifier_for_type);
-=======
-    if (Tok.is(tok::code_complete)) {
-      if (CodeCompletion)
-        CodeCompletion->completeTypeSimpleBeginning();
-
-      auto CCTok = consumeTokenSyntax(tok::code_complete);
-      auto ty = ParsedSyntaxRecorder::makeUnknownType(
-          {&CCTok, 1}, *SyntaxContext);
-      return makeParsedCodeCompletion(std::move(ty));
-    }
->>>>>>> f302da0f
 
       // If there is a keyword at the start of a new line, we won't want to
       // skip it as a recovery but rather keep it.
       if (Tok.isKeyword() && !Tok.isAtStartOfLine()) {
-        return makeParsedError<ParsedTypeSyntax>({consumeTokenSyntax()});
-      }
-
-<<<<<<< HEAD
-      return makeParsedErrorEmpty<ParsedTypeSyntax>();
-    }
-=======
-    // If there is a keyword at the start of a new line, we won't want to
-    // skip it as a recovery but rather keep it.
-    if (Tok.isKeyword() && !Tok.isAtStartOfLine()) {
-      auto kwTok = consumeTokenSyntax();
-      ParsedTypeSyntax ty = ParsedSyntaxRecorder::makeUnknownType(
-          {&kwTok, 1}, *SyntaxContext);
-      return makeParsedError(std::move(ty));
-    }
-
-    return makeParsedError<ParsedTypeSyntax>();
->>>>>>> f302da0f
+        auto kwTok = consumeTokenSyntax();
+        ParsedTypeSyntax ty = ParsedSyntaxRecorder::makeUnknownType(
+            {&kwTok, 1}, *SyntaxContext);
+        return makeParsedError(std::move(ty));
+      }
+
+      return makeParsedError<ParsedTypeSyntax>();
+    }
   }
 
 
@@ -829,9 +809,10 @@
     auto ty = ParsedSyntaxRecorder::makeUnknownType(Junk, *SyntaxContext);
     return makeParsedCodeCompletion(std::move(ty));
   }
-<<<<<<< HEAD
-  if (Status.isError())
-    return makeParsedError<ParsedTypeSyntax>(Junk);
+  if (Status.isError()) {
+    auto ty = ParsedSyntaxRecorder::makeUnknownType(Junk, *SyntaxContext);
+    return makeParsedError(std::move(ty));
+  }
 
   // SWIFT_ENABLE_TENSORFLOW
   // When parsing a qualified decl name (`isParsingQualifiedDeclName`), it is
@@ -839,19 +820,10 @@
   // empty result. In this case, return an empty parser error.
   if (!Base) {
     assert(isParsingQualifiedDeclName);
-    return makeParsedErrorEmpty<ParsedTypeSyntax>();
-  }
-
-  return makeParsedSuccess(*Base);
-=======
-
-  if (Status.isError()) {
-    auto ty = ParsedSyntaxRecorder::makeUnknownType(Junk, *SyntaxContext);
-    return makeParsedError(std::move(ty));
+    return makeParsedError<ParsedTypeSyntax>();
   }
 
   return makeParsedResult(std::move(*Base));
->>>>>>> f302da0f
 }
 
 Parser::TypeASTResult
