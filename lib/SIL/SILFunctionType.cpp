--- conflicted
+++ resolved
@@ -160,10 +160,11 @@
                 : SILParameterDifferentiability::NotDifferentiable));
   }
   auto newExtInfo = getExtInfo().withDifferentiabilityKind(kind);
-  return get(getGenericSignature(), newExtInfo, getCoroutineKind(),
+  return get(getSubstGenericSignature(), newExtInfo, getCoroutineKind(),
              getCalleeConvention(), newParameters, getYields(), getResults(),
-             getOptionalErrorResult(), getASTContext(),
-             getWitnessMethodConformanceOrNone());
+             getOptionalErrorResult(), getSubstitutions(),
+             isGenericSignatureImplied(), getASTContext(),
+             getWitnessMethodConformanceOrInvalid());
 }
 
 CanSILFunctionType SILFunctionType::getWithoutDifferentiability() {
@@ -175,10 +176,11 @@
   for (auto &param : getParameters())
     newParams.push_back(param.getWithDifferentiability(
         SILParameterDifferentiability::DifferentiableOrNotApplicable));
-  return SILFunctionType::get(getGenericSignature(), nondiffExtInfo,
+  return SILFunctionType::get(getSubstGenericSignature(), nondiffExtInfo,
                               getCoroutineKind(), getCalleeConvention(),
                               newParams, getYields(), getResults(),
-                              getOptionalErrorResult(), getASTContext());
+                              getOptionalErrorResult(), getSubstitutions(),
+                              isGenericSignatureImplied(), getASTContext());
 }
 
 // Returns the canonical generic signature for an autodiff derivative function
@@ -200,7 +202,7 @@
       GenericSignatureBuilder::FloatingRequirementSource::forAbstract();
   auto *diffableProto = ctx.getProtocol(KnownProtocolKind::Differentiable);
   for (unsigned paramIdx : parameterIndices->getIndices()) {
-    auto paramType = originalParameters[paramIdx].getType();
+    auto paramType = originalParameters[paramIdx].getInterfaceType();
     Requirement req(RequirementKind::Conformance, paramType,
                     diffableProto->getDeclaredType());
     builder.addRequirement(req, source, module);
@@ -236,7 +238,7 @@
 
   // Get the canonical derivative function generic signature.
   if (!derivativeFnGenSig)
-    derivativeFnGenSig = getGenericSignature();
+    derivativeFnGenSig = getSubstGenericSignature();
   derivativeFnGenSig = getAutoDiffDerivativeFunctionGenericSignature(
       derivativeFnGenSig, getParameters(), parameterIndices, &TC.M);
   Lowering::GenericContextScope genericContextScope(TC, derivativeFnGenSig);
@@ -294,7 +296,7 @@
     SmallVector<SILParameterInfo, 8> differentialParams;
     for (auto &param : wrtParams) {
       auto paramTan =
-          param.getType()->getAutoDiffAssociatedTangentSpace(lookupConformance);
+          param.getInterfaceType()->getAutoDiffAssociatedTangentSpace(lookupConformance);
       assert(paramTan && "Parameter type does not have a tangent space?");
       differentialParams.push_back(
           {paramTan->getCanonicalType(), param.getConvention()});
@@ -302,21 +304,21 @@
     SmallVector<SILResultInfo, 8> differentialResults;
     auto &result = getResults()[resultIndex];
     auto resultTan =
-        result.getType()->getAutoDiffAssociatedTangentSpace(lookupConformance);
+        result.getInterfaceType()->getAutoDiffAssociatedTangentSpace(lookupConformance);
     assert(resultTan && "Result type does not have a tangent space?");
     differentialResults.push_back(
         {resultTan->getCanonicalType(), result.getConvention()});
     closureType = SILFunctionType::get(
         /*genericSignature*/ nullptr, ExtInfo(), SILCoroutineKind::None,
         ParameterConvention::Direct_Guaranteed, differentialParams, {},
-        differentialResults, None, ctx);
+        differentialResults, None, getSubstitutions(), isGenericSignatureImplied(), ctx);
     break;
   }
   case AutoDiffDerivativeFunctionKind::VJP: {
     SmallVector<SILParameterInfo, 8> pullbackParams;
     auto &origRes = getResults()[resultIndex];
     auto resultTan =
-        origRes.getType()->getAutoDiffAssociatedTangentSpace(lookupConformance);
+        origRes.getInterfaceType()->getAutoDiffAssociatedTangentSpace(lookupConformance);
     assert(resultTan && "Result type does not have a tangent space?");
     pullbackParams.push_back(
         getTangentParameterInfoForOriginalResult(resultTan->getCanonicalType(),
@@ -324,7 +326,7 @@
     SmallVector<SILResultInfo, 8> pullbackResults;
     for (auto &param : wrtParams) {
       auto paramTan =
-          param.getType()->getAutoDiffAssociatedTangentSpace(lookupConformance);
+          param.getInterfaceType()->getAutoDiffAssociatedTangentSpace(lookupConformance);
       assert(paramTan && "Parameter type does not have a tangent space?");
       pullbackResults.push_back(
           getTangentResultInfoForOriginalParameter(paramTan->getCanonicalType(),
@@ -333,7 +335,7 @@
     closureType = SILFunctionType::get(
         /*genericSignature*/ nullptr, ExtInfo(), SILCoroutineKind::None,
         ParameterConvention::Direct_Guaranteed, pullbackParams, {},
-        pullbackResults, {}, ctx);
+        pullbackResults, {}, getSubstitutions(), isGenericSignatureImplied(), ctx);
     break;
   }
   }
@@ -341,8 +343,8 @@
   SmallVector<SILResultInfo, 4> newResults;
   newResults.reserve(getNumResults() + 1);
   for (auto &result : getResults()) {
-    auto mappedResult = result.getWithType(
-        result.getType()->getCanonicalType(derivativeFnGenSig));
+    auto mappedResult = result.getWithInterfaceType(
+        result.getInterfaceType()->getCanonicalType(derivativeFnGenSig));
     newResults.push_back(mappedResult);
   }
   newResults.push_back({closureType->getCanonicalType(derivativeFnGenSig),
@@ -350,8 +352,8 @@
   return SILFunctionType::get(derivativeFnGenSig, getExtInfo(),
                               getCoroutineKind(), getCalleeConvention(),
                               getParameters(), getYields(), newResults,
-                              getOptionalErrorResult(), ctx,
-                              getWitnessMethodConformanceOrNone());
+                              getOptionalErrorResult(), getSubstitutions(), isGenericSignatureImplied(), ctx,
+                              getWitnessMethodConformanceOrInvalid());
 }
 
 CanSILFunctionType SILFunctionType::getAutoDiffTransposeFunctionType(
@@ -359,7 +361,7 @@
     LookupConformanceFn lookupConformance, CanGenericSignature genSig) {
   // Get the canonical derivative function generic signature.
   if (!genSig)
-    genSig = getGenericSignature();
+    genSig = getSubstGenericSignature();
   genSig = getAutoDiffDerivativeFunctionGenericSignature(
       genSig, getParameters(), parameterIndices, &TC.M);
   Lowering::GenericContextScope genericContextScope(TC, genSig);
@@ -368,7 +370,7 @@
   auto getParameterInfoForOriginalResult = [&](
       const SILResultInfo &result) -> SILParameterInfo {
     auto &tl = TC.getTypeLowering(
-        result.getType(), ResilienceExpansion::Minimal);
+        result.getInterfaceType(), ResilienceExpansion::Minimal);
     ParameterConvention newConv;
     switch (result.getConvention()) {
     case ResultConvention::Owned:
@@ -385,14 +387,14 @@
       newConv = ParameterConvention::Indirect_In_Guaranteed;
       break;
     }
-    return {result.getType()->getCanonicalType(genSig), newConv};
+    return {result.getInterfaceType()->getCanonicalType(genSig), newConv};
   };
 
   // Given a type, returns its formal SIL result info.
   auto getResultInfoForOriginalParameter = [&](
       const SILParameterInfo &param) -> SILResultInfo {
     auto &tl = TC.getTypeLowering(
-        param.getType(), ResilienceExpansion::Minimal);
+        param.getInterfaceType(), ResilienceExpansion::Minimal);
     ResultConvention newConv;
     switch (param.getConvention()) {
     case ParameterConvention::Direct_Owned:
@@ -410,7 +412,7 @@
       newConv = ResultConvention::Indirect;
       break;
     }
-    return {param.getType()->getCanonicalType(genSig), newConv};
+    return {param.getInterfaceType()->getCanonicalType(genSig), newConv};
   };
 
   SmallVector<SILParameterInfo, 4> newParameters;
@@ -426,7 +428,7 @@
   return SILFunctionType::get(
       genSig, getExtInfo(), getCoroutineKind(),
       getCalleeConvention(), newParameters, getYields(), newResults,
-      getOptionalErrorResult(), getASTContext());
+      getOptionalErrorResult(), getSubstitutions(), isGenericSignatureImplied(), getASTContext());
 }
 
 ClassDecl *
@@ -2787,16 +2789,10 @@
     return SILYieldInfo(visit(orig.getInterfaceType()), orig.getConvention());
   }
 
-<<<<<<< HEAD
-  SILParameterInfo subst(SILParameterInfo orig) {
+  SILParameterInfo substInterface(SILParameterInfo orig) {
     // SWIFT_ENABLE_TENSORFLOW
-    return SILParameterInfo(visit(orig.getType()), orig.getConvention(),
+    return SILParameterInfo(visit(orig.getInterfaceType()), orig.getConvention(),
                             orig.getDifferentiability());
-=======
-  SILParameterInfo substInterface(SILParameterInfo orig) {
-    return SILParameterInfo(visit(orig.getInterfaceType()),
-                            orig.getConvention());
->>>>>>> 9742fef8
   }
 
   /// Tuples need to have their component types substituted by these
