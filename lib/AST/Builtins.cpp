//===--- Builtins.cpp - Swift Language Builtin ASTs -----------------------===//
//
// This source file is part of the Swift.org open source project
//
// Copyright (c) 2014 - 2017 Apple Inc. and the Swift project authors
// Licensed under Apache License v2.0 with Runtime Library Exception
//
// See https://swift.org/LICENSE.txt for license information
// See https://swift.org/CONTRIBUTORS.txt for the list of Swift project authors
//
//===----------------------------------------------------------------------===//
//
//  This file implements the interface to the Builtin APIs.
//
//===----------------------------------------------------------------------===//

#include "swift/AST/GenericSignatureBuilder.h"
#include "swift/Basic/LLVMContext.h"
#include "swift/AST/ASTContext.h"
#include "swift/AST/Builtins.h"
#include "swift/AST/Module.h"
#include "swift/AST/ParameterList.h"
#include "swift/AST/GenericEnvironment.h"
#include "llvm/ADT/SmallString.h"
#include "llvm/ADT/StringSwitch.h"
#include "llvm/IR/Attributes.h"
#include "llvm/IR/Instructions.h"
#include "llvm/IR/Intrinsics.h"
#include "llvm/IR/LLVMContext.h"
#include <tuple>
using namespace swift;

struct BuiltinExtraInfoTy {
  const char *Attributes;
};

static const BuiltinExtraInfoTy BuiltinExtraInfo[] = {
    {nullptr},
#define BUILTIN(Id, Name, Attrs) {Attrs},
#include "swift/AST/Builtins.def"
};

bool BuiltinInfo::isReadNone() const {
  return strchr(BuiltinExtraInfo[(unsigned)ID].Attributes, 'n') != nullptr;
}

bool IntrinsicInfo::hasAttribute(llvm::Attribute::AttrKind Kind) const {
  // FIXME: We should not be relying on the global LLVM context.
  llvm::AttributeList attrs =
      llvm::Intrinsic::getAttributes(getGlobalLLVMContext(), ID);
  return (attrs.hasAttribute(llvm::AttributeList::FunctionIndex, Kind));
}

Type swift::getBuiltinType(ASTContext &Context, StringRef Name) {
  // Vectors are VecNxT, where "N" is the number of elements and
  // T is the element type.
  if (Name.startswith("Vec")) {
    Name = Name.substr(3);
    StringRef::size_type xPos = Name.find('x');
    if (xPos == StringRef::npos)
      return Type();

    unsigned numElements;
    if (Name.substr(0, xPos).getAsInteger(10, numElements) ||
        numElements == 0 || numElements > 1024)
      return Type();

    Type elementType = getBuiltinType(Context, Name.substr(xPos + 1));
    if (!elementType)
      return Type();

    return BuiltinVectorType::get(Context, elementType, numElements);
  }

  if (Name == "RawPointer")
    return Context.TheRawPointerType;
  if (Name == "NativeObject")
    return Context.TheNativeObjectType;
  if (Name == "UnknownObject")
    return Context.TheUnknownObjectType;
  if (Name == "BridgeObject")
    return Context.TheBridgeObjectType;
  if (Name == "SILToken")
    return Context.TheSILTokenType;
  if (Name == "UnsafeValueBuffer")
    return Context.TheUnsafeValueBufferType;
  
  if (Name == "FPIEEE32")
    return Context.TheIEEE32Type;
  if (Name == "FPIEEE64")
    return Context.TheIEEE64Type;

  if (Name == "Word")
    return BuiltinIntegerType::getWordType(Context);

  if (Name == "IntLiteral")
    return Context.TheIntegerLiteralType;

  // Handle 'int8' and friends.
  if (Name.substr(0, 3) == "Int") {
    unsigned BitWidth;
    if (!Name.substr(3).getAsInteger(10, BitWidth) &&
        BitWidth <= 2048 && BitWidth != 0)  // Cap to prevent insane things.
      return BuiltinIntegerType::get(BitWidth, Context);
  }
  
  // Target specific FP types.
  if (Name == "FPIEEE16")
    return Context.TheIEEE16Type;
  if (Name == "FPIEEE80")
    return Context.TheIEEE80Type;
  if (Name == "FPIEEE128")
    return Context.TheIEEE128Type;
  if (Name == "FPPPC128")
    return Context.ThePPC128Type;

  // AnyObject is the empty class-constrained existential.
  if (Name == "AnyObject")
    return CanType(
      ProtocolCompositionType::get(Context, {},
                                   /*HasExplicitAnyObject=*/true));

  return Type();
}

/// getBuiltinBaseName - Decode the type list of a builtin (e.g. mul_Int32) and
/// return the base name (e.g. "mul").
StringRef swift::getBuiltinBaseName(ASTContext &C, StringRef Name,
                                    SmallVectorImpl<Type> &Types) {
  // builtin-id ::= operation-id ('_' type-id)*
  for (StringRef::size_type Underscore = Name.find_last_of('_');
       Underscore != StringRef::npos; Underscore = Name.find_last_of('_')) {
    
    // Check that the type parameter is well-formed and set it up for returning.
    // This allows operations with underscores in them, like "icmp_eq".
    Type Ty = getBuiltinType(C, Name.substr(Underscore + 1));
    if (Ty.isNull()) break;
    
    Types.push_back(Ty);
    
    Name = Name.substr(0, Underscore);
  }
  
  std::reverse(Types.begin(), Types.end());
  return Name;
}

/// Build a builtin function declaration.
static FuncDecl *
getBuiltinFunction(Identifier Id, ArrayRef<Type> argTypes, Type ResType,
                   FunctionType::ExtInfo Info = FunctionType::ExtInfo()) {
  auto &Context = ResType->getASTContext();
  
  ModuleDecl *M = Context.TheBuiltinModule;
  DeclContext *DC = &M->getMainFile(FileUnitKind::Builtin);

  SmallVector<ParamDecl*, 4> params;
  for (Type argType : argTypes) {
    auto PD = new (Context)
        ParamDecl(VarDecl::Specifier::Default, SourceLoc(), SourceLoc(),
                  Identifier(), SourceLoc(), Identifier(), DC);
    PD->setInterfaceType(argType);
    PD->setValidationToChecked();
    PD->setImplicit();
    params.push_back(PD);
  }

  auto *paramList = ParameterList::create(Context, params);
  
  DeclName Name(Context, Id, paramList);
  auto FD = FuncDecl::create(Context, /*StaticLoc=*/SourceLoc(),
                             StaticSpellingKind::None,
                             /*FuncLoc=*/SourceLoc(),
                             Name, /*NameLoc=*/SourceLoc(),
                             /*Throws=*/false, /*ThrowsLoc=*/SourceLoc(),
                             /*GenericParams=*/nullptr,
                             paramList,
                             TypeLoc::withoutLoc(ResType), DC);
  FD->computeType(Info);
  FD->setValidationToChecked();
  FD->setImplicit();
  FD->setAccess(AccessLevel::Public);
  return FD;
}

/// Build a builtin function declaration.
static FuncDecl *
getBuiltinGenericFunction(Identifier Id,
                          ArrayRef<AnyFunctionType::Param> ArgParamTypes,
                          Type ResType,
                          GenericParamList *GenericParams,
                          GenericEnvironment *Env,
                          // SWIFT_ENABLE_TENSORFLOW
                          bool Rethrows = false) {
  assert(GenericParams && "Missing generic parameters");
  auto &Context = ResType->getASTContext();

  ModuleDecl *M = Context.TheBuiltinModule;
  DeclContext *DC = &M->getMainFile(FileUnitKind::Builtin);

  SmallVector<ParamDecl*, 4> params;
  for (unsigned i = 0, e = ArgParamTypes.size(); i < e; i++) {
    auto paramIfaceType = ArgParamTypes[i].getPlainType();
    auto specifier =
      VarDecl::getParameterSpecifierForValueOwnership(
        ArgParamTypes[i].getParameterFlags().getValueOwnership());
    auto PD = new (Context) ParamDecl(specifier,
                                      SourceLoc(), SourceLoc(),
                                      Identifier(), SourceLoc(),
                                      Identifier(), DC);
    PD->setInterfaceType(paramIfaceType);
    PD->setValidationToChecked();
    PD->setImplicit();
    params.push_back(PD);
  }

  auto *paramList = ParameterList::create(Context, params);

  DeclName Name(Context, Id, paramList);
  auto func = FuncDecl::create(Context, /*StaticLoc=*/SourceLoc(),
                               StaticSpellingKind::None,
                               /*FuncLoc=*/SourceLoc(),
                               Name, /*NameLoc=*/SourceLoc(),
                               // SWIFT_ENABLE_TENSORFLOW
                               /*Throws=*/ Rethrows, /*ThrowsLoc=*/SourceLoc(),
                               GenericParams,
                               paramList,
                               TypeLoc::withoutLoc(ResType), DC);

  func->setGenericEnvironment(Env);
  func->computeType();
  func->setValidationToChecked();
  func->setImplicit();
  func->setAccess(AccessLevel::Public);
  // SWIFT_ENABLE_TENSORFLOW
  if (Rethrows)
    func->getAttrs().add(new (Context) RethrowsAttr(/*ThrowsLoc*/ SourceLoc()));

  return func;
}

/// Build a getelementptr operation declaration.
static ValueDecl *getGepRawOperation(Identifier Id, Type ArgType) {
  auto &Context = ArgType->getASTContext();
  
  // This is always "(i8*, IntTy) -> i8*"
  Type ArgElts[] = { Context.TheRawPointerType, ArgType };
  Type ResultTy = Context.TheRawPointerType;
  return getBuiltinFunction(Id, ArgElts, ResultTy);
}

static ValueDecl *getStringObjectOrOperation(Identifier Id, Type ArgType) {
  return getBuiltinFunction(Id, {ArgType, ArgType}, ArgType);
}

/// Build a binary operation declaration.
static ValueDecl *getBinaryOperation(Identifier Id, Type ArgType) {
  return getBuiltinFunction(Id, { ArgType, ArgType }, ArgType);
}

/// Build a declaration for a binary operation with overflow.
static ValueDecl *getBinaryOperationWithOverflow(Identifier Id,
                                                 Type ArgType) {
  auto &Context = ArgType->getASTContext();
  Type ShouldCheckForOverflowTy = BuiltinIntegerType::get(1, Context);
  Type ArgElts[] = { ArgType, ArgType, ShouldCheckForOverflowTy };
  Type OverflowBitTy = BuiltinIntegerType::get(1, Context);
  TupleTypeElt ResultElts[] = { ArgType, OverflowBitTy };
  Type ResultTy = TupleType::get(ResultElts, Context);
  return getBuiltinFunction(Id, ArgElts, ResultTy);
}

static ValueDecl *getUnaryOperation(Identifier Id, Type ArgType) {
  return getBuiltinFunction(Id, { ArgType }, ArgType);
}

/// Build a binary predicate declaration.
static ValueDecl *getBinaryPredicate(Identifier Id, Type ArgType) {
  auto &Context = ArgType->getASTContext();

  Type ArgElts[] = { ArgType, ArgType };
  Type ResultTy = BuiltinIntegerType::get(1, Context);
  if (auto VecTy = ArgType->getAs<BuiltinVectorType>()) {
    ResultTy = BuiltinVectorType::get(Context, ResultTy,
                                      VecTy->getNumElements());
  }
  return getBuiltinFunction(Id, ArgElts, ResultTy);
}

/// Build a cast.  There is some custom type checking here.
static ValueDecl *getCastOperation(ASTContext &Context, Identifier Id,
                                   BuiltinValueKind VK,
                                   ArrayRef<Type> Types) {
  if (Types.empty() || Types.size() > 2) return nullptr;
  Type Input = Types[0];
  Type Output = Types.size() == 2 ? Types[1] : Type();

  // If both types are vectors, look through the vectors.
  Type CheckInput = Input;
  Type CheckOutput = Output;
  bool UnwrappedVector = false;
  auto InputVec = Input->getAs<BuiltinVectorType>();
  auto OutputVec = Output.isNull()? nullptr :Output->getAs<BuiltinVectorType>();
  if (InputVec && OutputVec &&
      InputVec->getNumElements() == OutputVec->getNumElements()) {
    UnwrappedVector = true;
    CheckInput = InputVec->getElementType();
    CheckOutput = OutputVec->getElementType();
  }

  // Custom type checking.  We know the one or two types have been subjected to
  // the "isBuiltinTypeOverloaded" predicate successfully.
  switch (VK) {
  default: llvm_unreachable("Not a cast operation");

  case BuiltinValueKind::Trunc:
    if (CheckOutput.isNull() ||
        !CheckInput->is<BuiltinIntegerType>() ||
        !CheckOutput->is<BuiltinIntegerType>() ||
        CheckInput->castTo<BuiltinIntegerType>()->getLeastWidth() <=
          CheckOutput->castTo<BuiltinIntegerType>()->getGreatestWidth())
      return nullptr;
    break;
  case BuiltinValueKind::TruncOrBitCast:
    if (CheckOutput.isNull() ||
        !CheckInput->is<BuiltinIntegerType>() ||
        !CheckOutput->is<BuiltinIntegerType>() ||
        CheckInput->castTo<BuiltinIntegerType>()->getLeastWidth() <
          CheckOutput->castTo<BuiltinIntegerType>()->getGreatestWidth())
      return nullptr;
    break;
      
  case BuiltinValueKind::ZExt:
  case BuiltinValueKind::SExt: {
    if (CheckOutput.isNull() ||
        !CheckInput->is<BuiltinIntegerType>() ||
        !CheckOutput->is<BuiltinIntegerType>() ||
        CheckInput->castTo<BuiltinIntegerType>()->getGreatestWidth() >=
          CheckOutput->castTo<BuiltinIntegerType>()->getLeastWidth())
      return nullptr;
    break;
  }
  case BuiltinValueKind::ZExtOrBitCast:
  case BuiltinValueKind::SExtOrBitCast: {
    if (CheckOutput.isNull() ||
        !CheckInput->is<BuiltinIntegerType>() ||
        !CheckOutput->is<BuiltinIntegerType>() ||
        CheckInput->castTo<BuiltinIntegerType>()->getGreatestWidth() >
          CheckOutput->castTo<BuiltinIntegerType>()->getLeastWidth())
      return nullptr;
    break;
  }

  case BuiltinValueKind::FPToUI:
  case BuiltinValueKind::FPToSI:
    if (CheckOutput.isNull() || !CheckInput->is<BuiltinFloatType>() ||
        !CheckOutput->is<BuiltinIntegerType>())
      return nullptr;
    break;

  case BuiltinValueKind::UIToFP:
  case BuiltinValueKind::SIToFP:
    if (CheckOutput.isNull() || !CheckInput->is<BuiltinIntegerType>() ||
        !CheckOutput->is<BuiltinFloatType>())
      return nullptr;
    break;

  case BuiltinValueKind::FPTrunc:
    if (CheckOutput.isNull() ||
        !CheckInput->is<BuiltinFloatType>() ||
        !CheckOutput->is<BuiltinFloatType>() ||
        CheckInput->castTo<BuiltinFloatType>()->getFPKind() <=
        CheckOutput->castTo<BuiltinFloatType>()->getFPKind())
      return nullptr;
    break;
  case BuiltinValueKind::FPExt:
    if (CheckOutput.isNull() ||
        !CheckInput->is<BuiltinFloatType>() ||
        !CheckOutput->is<BuiltinFloatType>() ||
        CheckInput->castTo<BuiltinFloatType>()->getFPKind() >=
        CheckOutput->castTo<BuiltinFloatType>()->getFPKind())
      return nullptr;
    break;

  case BuiltinValueKind::PtrToInt:
    // FIXME: Do we care about vectors of pointers?
    if (!CheckOutput.isNull() || !CheckInput->is<BuiltinIntegerType>() ||
        UnwrappedVector)
      return nullptr;
    Output = Input;
    Input = Context.TheRawPointerType;
    break;
  case BuiltinValueKind::IntToPtr:
    // FIXME: Do we care about vectors of pointers?
    if (!CheckOutput.isNull() || !CheckInput->is<BuiltinIntegerType>() ||
        UnwrappedVector)
      return nullptr;
    Output = Context.TheRawPointerType;
    break;
  case BuiltinValueKind::BitCast:
    if (CheckOutput.isNull()) return nullptr;

    // Support float <-> int bitcast where the types are the same widths.
    if (auto *BIT = CheckInput->getAs<BuiltinIntegerType>())
      if (auto *BFT = CheckOutput->getAs<BuiltinFloatType>())
        if (BIT->isFixedWidth() && BIT->getFixedWidth() == BFT->getBitWidth())
            break;
    if (auto *BFT = CheckInput->getAs<BuiltinFloatType>())
      if (auto *BIT = CheckOutput->getAs<BuiltinIntegerType>())
        if (BIT->isFixedWidth() && BIT->getFixedWidth() == BFT->getBitWidth())
          break;

    // FIXME: Implement bitcast typechecking.
    llvm_unreachable("Bitcast not supported yet!");
    return nullptr;
  }

  return getBuiltinFunction(Id, { Input }, Output);
}

static const char * const GenericParamNames[] = {
  "T",
  "U",
  "V",
  "W",
  "X",
  "Y",
  "Z"
};

static GenericTypeParamDecl*
createGenericParam(ASTContext &ctx, const char *name, unsigned index) {
  ModuleDecl *M = ctx.TheBuiltinModule;
  Identifier ident = ctx.getIdentifier(name);
  SmallVector<ProtocolDecl *, 1> protos;
  auto genericParam =
    new (ctx) GenericTypeParamDecl(&M->getMainFile(FileUnitKind::Builtin),
                                   ident, SourceLoc(), 0, index);
  return genericParam;
}

/// Create a generic parameter list with multiple generic parameters.
static GenericParamList *getGenericParams(ASTContext &ctx,
                                          unsigned numParameters,
                       SmallVectorImpl<GenericTypeParamDecl*> &genericParams) {
  assert(numParameters <= llvm::array_lengthof(GenericParamNames));
  assert(genericParams.empty());

  for (unsigned i = 0; i != numParameters; ++i)
    genericParams.push_back(createGenericParam(ctx, GenericParamNames[i], i));

  auto paramList = GenericParamList::create(ctx, SourceLoc(), genericParams,
                                            SourceLoc());
  return paramList;
}

namespace {
  class BuiltinGenericSignatureBuilder {
  public:
    ASTContext &Context;

  private:
    GenericParamList *TheGenericParamList;
    SmallVector<GenericTypeParamDecl*, 2> GenericTypeParams;
    // SWIFT_ENABLE_TENSORFLOW
    GenericSignatureBuilder Builder;
    SmallVector<AnyFunctionType::Param, 4> InterfaceParams;
    Type InterfaceResult;
    // SWIFT_ENABLE_TENSORFLOW
    bool Rethrows = false;

  public:
    BuiltinGenericSignatureBuilder(ASTContext &ctx, unsigned numGenericParams = 1)
    // SWIFT_ENABLE_TENSORFLOW
        : Context(ctx), Builder(ctx) {
      TheGenericParamList = getGenericParams(ctx, numGenericParams,
                                             GenericTypeParams);

      for (auto gp : GenericTypeParams) {
        Builder.addGenericParameter(gp);
      }
    }

    template <class G>
    void addParameter(const G &generator,
                      ValueOwnership ownership = ValueOwnership::Default) {
      Type gTyIface = generator.build(*this);
      auto flags = ParameterTypeFlags().withValueOwnership(ownership);
      InterfaceParams.emplace_back(gTyIface, Identifier(), flags);
    }

    template <class G>
    void setResult(const G &generator) {
      InterfaceResult = generator.build(*this);
    }

    // SWIFT_ENABLE_TENSORFLOW
    template <class G>
    void addConformanceRequirement(const G &generator, ProtocolDecl *proto) {
      Requirement req(RequirementKind::Conformance,
                      generator.build(*this),
                      proto->getDeclaredType());
      auto source =
          GenericSignatureBuilder::FloatingRequirementSource::forAbstract();
      Builder.addRequirement(req, source, Context.getStdlibModule());
    }

    void setRethrows(bool rethrows = true) {
      Rethrows = rethrows;
    }

    ValueDecl *build(Identifier name) {
      auto GenericSig = std::move(Builder).computeGenericSignature(SourceLoc());
      auto GenericEnv = GenericSig->createGenericEnvironment();
      return getBuiltinGenericFunction(name, InterfaceParams,
                                       InterfaceResult,
                                       TheGenericParamList,
                                       GenericEnv,
                                       /*Rethrows*/ Rethrows);
    }

    // Don't use these generator classes directly; call the make{...}
    // functions which follow this class.

    struct ConcreteGenerator {
      Type TheType;
      Type build(BuiltinGenericSignatureBuilder &builder) const {
        return TheType;
      }
    };
    struct ParameterGenerator {
      unsigned Index;
      Type build(BuiltinGenericSignatureBuilder &builder) const {
        return builder.GenericTypeParams[Index]->getDeclaredInterfaceType();
      }
    };
    struct LambdaGenerator {
      std::function<Type(BuiltinGenericSignatureBuilder &)> TheFunction;
      Type build(BuiltinGenericSignatureBuilder &builder) const {
        return TheFunction(builder);
      }
    };
    template <class T>
    struct MetatypeGenerator {
      T Object;
      Optional<MetatypeRepresentation> Repr;
      Type build(BuiltinGenericSignatureBuilder &builder) const {
        return MetatypeType::get(Object.build(builder), Repr);
      }
    };
  };
} // end anonymous namespace

static BuiltinGenericSignatureBuilder::ConcreteGenerator
makeConcrete(Type type) {
  return { type };
}

static BuiltinGenericSignatureBuilder::ParameterGenerator
makeGenericParam(unsigned index = 0) {
  return { index };
}

template <class... Gs>
static BuiltinGenericSignatureBuilder::LambdaGenerator
makeTuple(const Gs & ...elementGenerators) {
  return {
    [=](BuiltinGenericSignatureBuilder &builder) -> Type {
      TupleTypeElt elts[] = {
        elementGenerators.build(builder)...
      };
      return TupleType::get(elts, builder.Context);
    }
  };
}

template <class... Gs>
static BuiltinGenericSignatureBuilder::LambdaGenerator
makeBoundGenericType(NominalTypeDecl *decl,
                     const Gs & ...argumentGenerators) {
  return {
    [=](BuiltinGenericSignatureBuilder &builder) -> Type {
      Type args[] = {
        argumentGenerators.build(builder)...
      };
      return BoundGenericType::get(decl, Type(), args);
    }
  };
}

template <class T>
static BuiltinGenericSignatureBuilder::MetatypeGenerator<T>
makeMetatype(const T &object, Optional<MetatypeRepresentation> repr = None) {
  return { object, repr };
}

/// Create a function with type <T> T -> ().
static ValueDecl *getRefCountingOperation(ASTContext &Context, Identifier Id) {
  BuiltinGenericSignatureBuilder builder(Context);
  builder.addParameter(makeGenericParam());
  builder.setResult(makeConcrete(TupleType::getEmpty(Context)));
  return builder.build(Id);
}

static ValueDecl *getLoadOperation(ASTContext &Context, Identifier Id) {
  BuiltinGenericSignatureBuilder builder(Context);
  builder.addParameter(makeConcrete(Context.TheRawPointerType));
  builder.setResult(makeGenericParam());
  return builder.build(Id);
}

static ValueDecl *getStoreOperation(ASTContext &Context, Identifier Id) {
  BuiltinGenericSignatureBuilder builder(Context);
  builder.addParameter(makeGenericParam(), ValueOwnership::Owned);
  builder.addParameter(makeConcrete(Context.TheRawPointerType));
  builder.setResult(makeConcrete(TupleType::getEmpty(Context)));
  return builder.build(Id);
}

static ValueDecl *getDestroyOperation(ASTContext &Context, Identifier Id) {
  BuiltinGenericSignatureBuilder builder(Context);
  builder.addParameter(makeMetatype(makeGenericParam()));
  builder.addParameter(makeConcrete(Context.TheRawPointerType));
  builder.setResult(makeConcrete(TupleType::getEmpty(Context)));
  return builder.build(Id);
}

static ValueDecl *getDestroyArrayOperation(ASTContext &Context, Identifier Id) {
  auto wordType = BuiltinIntegerType::get(BuiltinIntegerWidth::pointer(),
                                          Context);
  BuiltinGenericSignatureBuilder builder(Context);
  builder.addParameter(makeMetatype(makeGenericParam()));
  builder.addParameter(makeConcrete(Context.TheRawPointerType));
  builder.addParameter(makeConcrete(wordType));
  builder.setResult(makeConcrete(TupleType::getEmpty(Context)));
  return builder.build(Id);
}

static ValueDecl *getTransferArrayOperation(ASTContext &Context, Identifier Id){
  auto wordType = BuiltinIntegerType::get(BuiltinIntegerWidth::pointer(),
                                          Context);
  BuiltinGenericSignatureBuilder builder(Context);
  builder.addParameter(makeMetatype(makeGenericParam()));
  builder.addParameter(makeConcrete(Context.TheRawPointerType));
  builder.addParameter(makeConcrete(Context.TheRawPointerType));
  builder.addParameter(makeConcrete(wordType));
  builder.setResult(makeConcrete(TupleType::getEmpty(Context)));
  return builder.build(Id);
}

static ValueDecl *getIsUniqueOperation(ASTContext &Context, Identifier Id) {
  // <T> (@inout T) -> Int1
  Type Int1Ty = BuiltinIntegerType::get(1, Context);

  BuiltinGenericSignatureBuilder builder(Context);
  builder.addParameter(makeGenericParam(), ValueOwnership::InOut);
  builder.setResult(makeConcrete(Int1Ty));
  return builder.build(Id);
}

static ValueDecl *getBindMemoryOperation(ASTContext &Context, Identifier Id) {
  BuiltinGenericSignatureBuilder builder(Context);
  builder.addParameter(makeConcrete(Context.TheRawPointerType));
  builder.addParameter(makeConcrete(BuiltinIntegerType::getWordType(Context)));
  builder.addParameter(makeMetatype(makeGenericParam()));
  builder.setResult(makeConcrete(TupleType::getEmpty(Context)));
  return builder.build(Id);
}

static ValueDecl *getAllocWithTailElemsOperation(ASTContext &Context,
                                                 Identifier Id,
                                                 int NumTailTypes) {
  if (NumTailTypes < 1 ||
      1 + NumTailTypes > (int)llvm::array_lengthof(GenericParamNames))
    return nullptr;
  BuiltinGenericSignatureBuilder builder(Context, 1 + NumTailTypes);
  builder.addParameter(makeMetatype(makeGenericParam(0)));
  for (int Idx = 0; Idx < NumTailTypes; ++Idx) {
    builder.addParameter(makeConcrete(BuiltinIntegerType::getWordType(Context)));
    builder.addParameter(makeMetatype(makeGenericParam(Idx + 1)));
  }
  builder.setResult(makeGenericParam(0));
  return builder.build(Id);
}

static ValueDecl *getProjectTailElemsOperation(ASTContext &Context,
                                               Identifier Id) {
  BuiltinGenericSignatureBuilder builder(Context, 2);
  builder.addParameter(makeGenericParam(0));
  builder.addParameter(makeMetatype(makeGenericParam(1)));
  builder.setResult(makeConcrete(Context.TheRawPointerType));
  return builder.build(Id);
}

/// Build a getelementptr operation declaration.
static ValueDecl *getGepOperation(ASTContext &Context, Identifier Id,
                                  Type ArgType) {
  BuiltinGenericSignatureBuilder builder(Context, 1);
  builder.addParameter(makeConcrete(Context.TheRawPointerType));
  builder.addParameter(makeConcrete(ArgType));
  builder.addParameter(makeMetatype(makeGenericParam(0)));
  builder.setResult(makeConcrete(Context.TheRawPointerType));
  return builder.build(Id);
}

static ValueDecl *getGetTailAddrOperation(ASTContext &Context, Identifier Id,
                                          Type ArgType) {
  BuiltinGenericSignatureBuilder builder(Context, 2);
  builder.addParameter(makeConcrete(Context.TheRawPointerType));
  builder.addParameter(makeConcrete(ArgType));
  builder.addParameter(makeMetatype(makeGenericParam(0)));
  builder.addParameter(makeMetatype(makeGenericParam(1)));
  builder.setResult(makeConcrete(Context.TheRawPointerType));
  return builder.build(Id);
}

static ValueDecl *getBeginUnpairedAccessOperation(ASTContext &Context,
                                                  Identifier Id) {
  BuiltinGenericSignatureBuilder builder(Context);
  builder.addParameter(makeConcrete(Context.TheRawPointerType));
  builder.addParameter(makeConcrete(Context.TheRawPointerType));
  builder.addParameter(makeMetatype(makeGenericParam(0)));
  builder.setResult(makeConcrete(Context.TheEmptyTupleType));
  return builder.build(Id);
}

static ValueDecl *
getPerformInstantaneousReadAccessOperation(ASTContext &Context,
                                           Identifier Id) {
  BuiltinGenericSignatureBuilder builder(Context);
  builder.addParameter(makeConcrete(Context.TheRawPointerType));
  builder.addParameter(makeMetatype(makeGenericParam(0)));
  builder.setResult(makeConcrete(Context.TheEmptyTupleType));
  return builder.build(Id);
}

static ValueDecl *getEndUnpairedAccessOperation(ASTContext &Context,
                                                Identifier Id) {
  return getBuiltinFunction(Id, { Context.TheRawPointerType },
                                Context.TheEmptyTupleType);
}
static ValueDecl *getSizeOrAlignOfOperation(ASTContext &Context,
                                            Identifier Id) {
  BuiltinGenericSignatureBuilder builder(Context);
  builder.addParameter(makeMetatype(makeGenericParam()));
  builder.setResult(makeConcrete(BuiltinIntegerType::getWordType(Context)));
  return builder.build(Id);
}

static ValueDecl *getIsPODOperation(ASTContext &Context, Identifier Id) {
  BuiltinGenericSignatureBuilder builder(Context);
  builder.addParameter(makeMetatype(makeGenericParam()));
  builder.setResult(makeConcrete(BuiltinIntegerType::get(1,Context)));
  return builder.build(Id);
}

static ValueDecl *getIsBitwiseTakable(ASTContext &Context, Identifier Id) {
  BuiltinGenericSignatureBuilder builder(Context);
  builder.addParameter(makeMetatype(makeGenericParam()));
  builder.setResult(makeConcrete(BuiltinIntegerType::get(1,Context)));
  return builder.build(Id);
}

static ValueDecl *getIsOptionalOperation(ASTContext &Context, Identifier Id) {
  BuiltinGenericSignatureBuilder builder(Context);
  builder.addParameter(makeMetatype(makeGenericParam()));
  builder.setResult(makeConcrete(BuiltinIntegerType::get(1,Context)));
  return builder.build(Id);
}

static ValueDecl *getIsSameMetatypeOperation(ASTContext &Context, Identifier Id) {
  CanType anyMetatype = CanExistentialMetatypeType::get(Context.TheAnyType);
  auto ResultTy = BuiltinIntegerType::get(1,Context);
  return getBuiltinFunction(Id, {anyMetatype, anyMetatype}, ResultTy);
}

static ValueDecl *getAllocOperation(ASTContext &Context, Identifier Id) {
  Type PtrSizeTy = BuiltinIntegerType::getWordType(Context);
  Type ResultTy = Context.TheRawPointerType;
  return getBuiltinFunction(Id, { PtrSizeTy, PtrSizeTy }, ResultTy);
}

static ValueDecl *getDeallocOperation(ASTContext &Context, Identifier Id) {
  auto PtrSizeTy = BuiltinIntegerType::getWordType(Context);
  Type ArgElts[] = { Context.TheRawPointerType, PtrSizeTy, PtrSizeTy };
  Type ResultTy = TupleType::getEmpty(Context);
  return getBuiltinFunction(Id, ArgElts, ResultTy);
}

static ValueDecl *getFenceOperation(ASTContext &Context, Identifier Id) {
  return getBuiltinFunction(Id, {}, TupleType::getEmpty(Context));
}

static ValueDecl *getVoidErrorOperation(ASTContext &Context, Identifier Id) {
  return getBuiltinFunction(Id, {Context.getExceptionType()},
                            TupleType::getEmpty(Context));
}

static ValueDecl *getUnexpectedErrorOperation(ASTContext &Context,
                                              Identifier Id) {
  return getBuiltinFunction(Id, {Context.getExceptionType()},
                            Context.getNeverType());
}

static ValueDecl *getCmpXChgOperation(ASTContext &Context, Identifier Id,
                                      Type T) {
  Type ArgElts[] = { Context.TheRawPointerType, T, T };
  Type BoolTy = BuiltinIntegerType::get(1, Context);
  Type ResultTy = TupleType::get({ T, BoolTy }, Context);
  return getBuiltinFunction(Id, ArgElts, ResultTy);
}

static ValueDecl *getAtomicRMWOperation(ASTContext &Context, Identifier Id,
                                        Type T) {
  return getBuiltinFunction(Id, { Context.TheRawPointerType, T }, T);
}

static ValueDecl *getAtomicLoadOperation(ASTContext &Context, Identifier Id,
                                         Type T) {
  return getBuiltinFunction(Id, { Type(Context.TheRawPointerType) }, T);
}

static ValueDecl *getAtomicStoreOperation(ASTContext &Context, Identifier Id,
                                          Type T) {
  return getBuiltinFunction(Id, { Context.TheRawPointerType, T },
                            Context.TheEmptyTupleType);
}

static ValueDecl *getNativeObjectCast(ASTContext &Context, Identifier Id,
                                      BuiltinValueKind BV) {

  ValueOwnership ownership;
  Type builtinTy;
  switch (BV) {
  case BuiltinValueKind::CastToNativeObject:
  case BuiltinValueKind::UnsafeCastToNativeObject:
  case BuiltinValueKind::CastFromNativeObject:
    builtinTy = Context.TheNativeObjectType;
    ownership = ValueOwnership::Owned;
    break;

  case BuiltinValueKind::BridgeToRawPointer:
  case BuiltinValueKind::BridgeFromRawPointer:
    builtinTy = Context.TheRawPointerType;
    ownership = ValueOwnership::Default;
    break;

  default:
    llvm_unreachable("unexpected kind");
  }

  BuiltinGenericSignatureBuilder builder(Context);
  if (BV == BuiltinValueKind::CastToNativeObject ||
      BV == BuiltinValueKind::UnsafeCastToNativeObject ||
      BV == BuiltinValueKind::BridgeToRawPointer) {
    builder.addParameter(makeGenericParam(), ownership);
    builder.setResult(makeConcrete(builtinTy));
  } else {
    builder.addParameter(makeConcrete(builtinTy), ownership);
    builder.setResult(makeGenericParam());
  }
  return builder.build(Id);
}

static ValueDecl *getCastToBridgeObjectOperation(ASTContext &C,
                                                 Identifier Id) {
  auto wordType = BuiltinIntegerType::get(BuiltinIntegerWidth::pointer(),
                                          C);
  BuiltinGenericSignatureBuilder builder(C);
  builder.addParameter(makeGenericParam(), ValueOwnership::Owned);
  builder.addParameter(makeConcrete(wordType));
  builder.setResult(makeConcrete(C.TheBridgeObjectType));
  return builder.build(Id);
}

static ValueDecl *getCastFromBridgeObjectOperation(ASTContext &C,
                                                   Identifier Id,
                                                   BuiltinValueKind BV) {
  Type BridgeTy = C.TheBridgeObjectType;
  switch (BV) {
  case BuiltinValueKind::CastReferenceFromBridgeObject: {
    BuiltinGenericSignatureBuilder builder(C);
    builder.addParameter(makeConcrete(BridgeTy), ValueOwnership::Owned);
    builder.setResult(makeGenericParam());
    return builder.build(Id);
  }

  case BuiltinValueKind::CastBitPatternFromBridgeObject: {
    Type WordTy = BuiltinIntegerType::get(BuiltinIntegerWidth::pointer(), C);
    return getBuiltinFunction(Id, { BridgeTy }, WordTy);
  }

  default:
    llvm_unreachable("not a cast from bridge object op");
  }
}

/// ClassifyBridgeObject has type:
///      (Builtin.BridgeObject) -> (Builtin.Int1, Builtin.Int1).
static ValueDecl *getClassifyBridgeObject(ASTContext &C, Identifier Id) {
  Type int1Ty = BuiltinIntegerType::get(1, C);
  Type resultTy = TupleType::get({
    TupleTypeElt(int1Ty, C.getIdentifier("isObjCObject")),
    TupleTypeElt(int1Ty, C.getIdentifier("isObjCTaggedPointer"))
  }, C);

  return getBuiltinFunction(Id, { C.TheBridgeObjectType }, resultTy);
}

static ValueDecl *getValueToBridgeObject(ASTContext &C, Identifier Id) {
  BuiltinGenericSignatureBuilder builder(C);
  builder.addParameter(makeGenericParam(0));
  builder.setResult(makeConcrete(C.TheBridgeObjectType));
  return builder.build(Id);
}

static ValueDecl *getUnsafeGuaranteed(ASTContext &C, Identifier Id) {
  // <T : AnyObject> T -> (T, Int8Ty)
  //
  BuiltinGenericSignatureBuilder builder(C);
  auto T = makeGenericParam();
  builder.addParameter(T);
  Type Int8Ty = BuiltinIntegerType::get(8, C);
  builder.setResult(makeTuple(T, makeConcrete(Int8Ty)));
  return builder.build(Id);
}

static ValueDecl *getUnsafeGuaranteedEnd(ASTContext &C, Identifier Id) {
  // Int8Ty -> ()
  Type Int8Ty = BuiltinIntegerType::get(8, C);
  return getBuiltinFunction(Id, { Int8Ty }, TupleType::getEmpty(C));
}

static ValueDecl *getOnFastPath(ASTContext &Context, Identifier Id) {
  return getBuiltinFunction(Id, {}, TupleType::getEmpty(Context));
}

static ValueDecl *getCastReferenceOperation(ASTContext &ctx,
                                            Identifier name) {
  // <T, U> T -> U
  // SILGen and IRGen check additional constraints during lowering.
  BuiltinGenericSignatureBuilder builder(ctx, 2);
  builder.addParameter(makeGenericParam(0), ValueOwnership::Owned);
  builder.setResult(makeGenericParam(1));
  return builder.build(name);
}

static ValueDecl *getReinterpretCastOperation(ASTContext &ctx,
                                              Identifier name) {
  // <T, U> T -> U
  // SILGen and IRGen check additional constraints during lowering.
  BuiltinGenericSignatureBuilder builder(ctx, 2);
  builder.addParameter(makeGenericParam(0), ValueOwnership::Owned);
  builder.setResult(makeGenericParam(1));
  return builder.build(name);
}

static ValueDecl *getZeroInitializerOperation(ASTContext &Context,
                                             Identifier Id) {
  // <T> () -> T
  BuiltinGenericSignatureBuilder builder(Context);
  builder.setResult(makeGenericParam());
  return builder.build(Id);
}

static ValueDecl *getGetObjCTypeEncodingOperation(ASTContext &Context,
                                                  Identifier Id) {
  // <T> T.Type -> RawPointer
  BuiltinGenericSignatureBuilder builder(Context);
  builder.addParameter(makeMetatype(makeGenericParam()));
  builder.setResult(makeConcrete(Context.TheRawPointerType));
  return builder.build(Id);
}

// SWIFT_ENABLE_TENSORFLOW
static ValueDecl *getTensorFlowSend(ASTContext &Context, Identifier Id) {
  // <T> (T) -> ()
  BuiltinGenericSignatureBuilder builder(Context);
  builder.addParameter(makeGenericParam());
  builder.setResult(makeConcrete(Context.TheEmptyTupleType));
  return builder.build(Id);
}

static ValueDecl *getTensorFlowReceive(ASTContext &Context, Identifier Id) {
  // <T> () -> (T)
  BuiltinGenericSignatureBuilder builder(Context);
  builder.setResult(makeGenericParam());
  return builder.build(Id);
}

static ValueDecl *getAutoDiffCreateTape(ASTContext &Context, Identifier Id) {
  // <T> () -> (Swift._AutoDiffTape<T>)
  BuiltinGenericSignatureBuilder builder(Context, 1);
  auto *tapeDecl = Context.get_AutoDiffTapeDecl();
  builder.setResult(makeBoundGenericType(tapeDecl, makeGenericParam()));
  return builder.build(Id);
}

static ValueDecl *getAutoDiffPushToTape(ASTContext &Context, Identifier Id) {
  // <T> (Swift._AutoDiffTape<T>, T, Builtin.Word) -> ()
  BuiltinGenericSignatureBuilder builder(Context, 1);
  auto *tapeDecl = Context.get_AutoDiffTapeDecl();
  auto T = makeGenericParam();
  builder.addParameter(makeBoundGenericType(tapeDecl, T));
  builder.addParameter(T);
  builder.addParameter(makeConcrete(BuiltinIntegerType::getWordType(Context)));
  builder.setResult(makeConcrete(Context.TheEmptyTupleType));
  return builder.build(Id);
}

static ValueDecl *getAutoDiffPopFromTape(ASTContext &Context, Identifier Id) {
  // <T> (Swift._AutoDiffTape<T>, Builtin.Word) -> (T)
  BuiltinGenericSignatureBuilder builder(Context, 1);
  auto *tapeDecl = Context.get_AutoDiffTapeDecl();
  auto T = makeGenericParam();
  builder.addParameter(makeBoundGenericType(tapeDecl, T));
  builder.addParameter(makeConcrete(BuiltinIntegerType::getWordType(Context)));
  builder.setResult(T);
  return builder.build(Id);
}

static ValueDecl *getAutoDiffDestroyTape(ASTContext &Context, Identifier Id) {
  // <T> (Swift._AutoDiffTape<T>) -> ()
  BuiltinGenericSignatureBuilder builder(Context, 1);
  auto *tapeDecl = Context.get_AutoDiffTapeDecl();
  builder.addParameter(makeBoundGenericType(tapeDecl, makeGenericParam()));
  builder.setResult(makeConcrete(Context.TheEmptyTupleType));
  return builder.build(Id);
}

static ValueDecl *getAutoDiffApplyAssociatedFunction(
    ASTContext &Context, Identifier Id, AutoDiffAssociatedFunctionKind kind,
    unsigned arity, unsigned order, bool rethrows, bool isMethod) {
  assert(arity >= 1);
  assert(order == 1 && "higher-order differentiation is not supported yet");
  // JVP:
  //   <...T...(arity), R> (@autodiff (...T) throws -> R, ...T)
  //       rethrows -> (R, (...T.TangentVector) -> R.TangentVector)
  // VJP:
  //   <...T...(arity), R> (@autodiff (...T) throws -> R, ...T)
  //       rethrows -> (R, (R.CotangentVector) -> ...T.CotangentVector)
  unsigned numGenericParams = 1 + arity + (isMethod ? 1 : 0);
  BuiltinGenericSignatureBuilder builder(Context, numGenericParams);
  // Look up the Differentiable protocol.
  SmallVector<ValueDecl *, 1> diffableProtoLookup;
  Context.lookupInSwiftModule("Differentiable", diffableProtoLookup);
  assert(diffableProtoLookup.size() == 1);
  auto *diffableProto = cast<ProtocolDecl>(diffableProtoLookup.front());
  // Create type parameters and add conformance constraints.
  auto fnResultGen = makeGenericParam(arity);
  builder.addConformanceRequirement(fnResultGen, diffableProto);
  SmallVector<decltype(fnResultGen), 2> fnArgGens;
  for (auto i : range(arity)) {
    auto T = makeGenericParam(i);
    builder.addConformanceRequirement(T, diffableProto);
    fnArgGens.push_back(T);
  }
  Optional<decltype(fnResultGen)> selfArgGen;
  if (isMethod) {
    selfArgGen = makeGenericParam(arity + 1);
    builder.addConformanceRequirement(*selfArgGen, diffableProto);
  }
  // Generator for the first argument, i.e. the @autodiff function.
  BuiltinGenericSignatureBuilder::LambdaGenerator firstArgGen {
    // Generator for the function type at the argument position, i.e. the
    // function being differentiated.
    [=, &fnArgGens](BuiltinGenericSignatureBuilder &builder) -> Type {
      FunctionType::ExtInfo ext;
      auto extInfo = FunctionType::ExtInfo()
          .withDifferentiable().withNoEscape().withThrows(rethrows);
      SmallVector<FunctionType::Param, 2> params;
      for (auto &paramGen : fnArgGens)
        params.push_back(FunctionType::Param(paramGen.build(builder)));
      auto innerFunction = FunctionType::get(params,
                                             fnResultGen.build(builder));
      if (!isMethod)
        return innerFunction->withExtInfo(extInfo);
      auto selfParam = FunctionType::Param(selfArgGen->build(builder));
      return FunctionType::get({selfParam},
                               innerFunction)->withExtInfo(extInfo);
    }
  };
  // Eagerly build the type of the first arg, then use that to compute the type
  // of the associated function type.
  auto *origFnTy =
      firstArgGen.build(builder)->castTo<AnyFunctionType>();
  origFnTy = origFnTy->withExtInfo(
      origFnTy->getExtInfo().withDifferentiable(false).withNoEscape(false));
  auto *paramIndices = AutoDiffParameterIndicesBuilder(
      origFnTy, /*setAllParams*/ true).build(Context);
  // Generator for the resultant function type, i.e. the AD associated function.
  BuiltinGenericSignatureBuilder::LambdaGenerator resultGen{
      [=, &Context](BuiltinGenericSignatureBuilder &builder) -> Type {
        auto assocFnTy = origFnTy->getAutoDiffAssociatedFunctionType(
            paramIndices, /*resultIndex*/ 0, /*differentiationOrder*/ 1, kind,
            LookUpConformanceInModule(Context.TheBuiltinModule));
        if (isMethod)
          return assocFnTy->getResult()->castTo<AnyFunctionType>()->getResult();
        return assocFnTy->getResult();
      }};
  builder.addParameter(firstArgGen);
  if (isMethod)
    builder.addParameter(*selfArgGen);
  for (auto argGen : fnArgGens)
    builder.addParameter(argGen);
  if (rethrows)
    builder.setRethrows();
  builder.setResult(resultGen);
  return builder.build(Id);
}

static ValueDecl *getPoundAssert(ASTContext &Context, Identifier Id) {
  auto int1Type = BuiltinIntegerType::get(1, Context);
  auto optionalRawPointerType = BoundGenericEnumType::get(
      Context.getOptionalDecl(), Type(), {Context.TheRawPointerType});
  return getBuiltinFunction(Id, {int1Type, optionalRawPointerType},
                            Context.TheEmptyTupleType);
}

static ValueDecl *getTSanInoutAccess(ASTContext &Context, Identifier Id) {
  // <T> T -> ()
  BuiltinGenericSignatureBuilder builder(Context);
  builder.addParameter(makeGenericParam());
  builder.setResult(makeConcrete(Context.TheEmptyTupleType));
  return builder.build(Id);
}

static ValueDecl *getAddressOfOperation(ASTContext &Context, Identifier Id) {
  // <T> (@inout T) -> RawPointer
  BuiltinGenericSignatureBuilder builder(Context);
  builder.addParameter(makeGenericParam(), ValueOwnership::InOut);
  builder.setResult(makeConcrete(Context.TheRawPointerType));
  return builder.build(Id);
}

static ValueDecl *getAddressOfBorrowOperation(ASTContext &Context,
                                              Identifier Id) {
  // <T> (T) -> RawPointer
  BuiltinGenericSignatureBuilder builder(Context);
  builder.addParameter(makeGenericParam());
  builder.setResult(makeConcrete(Context.TheRawPointerType));
  return builder.build(Id);
}

static ValueDecl *getTypeJoinOperation(ASTContext &Context, Identifier Id) {
  // <T,U,V> (T.Type, U.Type) -> V.Type
  BuiltinGenericSignatureBuilder builder(Context, 3);
  builder.addParameter(makeMetatype(makeGenericParam(0)));
  builder.addParameter(makeMetatype(makeGenericParam(1)));
  builder.setResult(makeMetatype(makeGenericParam(2)));
  return builder.build(Id);
}

static ValueDecl *getTypeJoinInoutOperation(ASTContext &Context,
                                            Identifier Id) {
  // <T,U,V> (inout T, U.Type) -> V.Type
  BuiltinGenericSignatureBuilder builder(Context, 3);
  builder.addParameter(makeGenericParam(0), ValueOwnership::InOut);
  builder.addParameter(makeMetatype(makeGenericParam(1)));
  builder.setResult(makeMetatype(makeGenericParam(2)));
  return builder.build(Id);
}

static ValueDecl *getTypeJoinMetaOperation(ASTContext &Context, Identifier Id) {
  // <T,U,V> (T.Type, U.Type) -> V.Type
  BuiltinGenericSignatureBuilder builder(Context, 3);
  builder.addParameter(makeMetatype(makeGenericParam(0)));
  builder.addParameter(makeMetatype(makeGenericParam(1)));
  builder.setResult(makeMetatype(makeGenericParam(2)));
  return builder.build(Id);
}

static ValueDecl *getCanBeObjCClassOperation(ASTContext &Context,
                                             Identifier Id) {
  // <T> T.Type -> Builtin.Int8
  BuiltinGenericSignatureBuilder builder(Context);
  builder.addParameter(makeMetatype(makeGenericParam()));
  builder.setResult(makeConcrete(BuiltinIntegerType::get(8, Context)));
  return builder.build(Id);
}

static ValueDecl *getCondFailOperation(ASTContext &C, Identifier Id) {
  // Int1 -> ()
  auto CondTy = BuiltinIntegerType::get(1, C);
  auto VoidTy = TupleType::getEmpty(C);
  return getBuiltinFunction(Id, {CondTy}, VoidTy);
}

static ValueDecl *getAssertConfOperation(ASTContext &C, Identifier Id) {
  // () -> Int32
  auto Int32Ty = BuiltinIntegerType::get(32, C);
  return getBuiltinFunction(Id, {}, Int32Ty);
}

static ValueDecl *getFixLifetimeOperation(ASTContext &C, Identifier Id) {
  // <T> T -> ()
  BuiltinGenericSignatureBuilder builder(C);
  builder.addParameter(makeGenericParam());
  builder.setResult(makeConcrete(TupleType::getEmpty(C)));
  return builder.build(Id);
}

static ValueDecl *getExtractElementOperation(ASTContext &Context, Identifier Id,
                                             Type FirstTy, Type SecondTy) {
  // (Vector<N, T>, Int32) -> T
  auto VecTy = FirstTy->getAs<BuiltinVectorType>();
  if (!VecTy)
    return nullptr;

  auto IndexTy = SecondTy->getAs<BuiltinIntegerType>();
  if (!IndexTy || !IndexTy->isFixedWidth() || IndexTy->getFixedWidth() != 32)
    return nullptr;

  Type ResultTy = VecTy->getElementType();
  return getBuiltinFunction(Id, { VecTy, IndexTy }, ResultTy);
}

static ValueDecl *getInsertElementOperation(ASTContext &Context, Identifier Id,
                                            Type FirstTy, Type SecondTy,
                                            Type ThirdTy) {
  // (Vector<N, T>, T, Int32) -> Vector<N, T>
  auto VecTy = FirstTy->getAs<BuiltinVectorType>();
  if (!VecTy)
    return nullptr;
  auto ElementTy = VecTy->getElementType();

  if (!SecondTy->isEqual(ElementTy))
    return nullptr;

  auto IndexTy = ThirdTy->getAs<BuiltinIntegerType>();
  if (!IndexTy || !IndexTy->isFixedWidth() || IndexTy->getFixedWidth() != 32)
    return nullptr;

  Type ArgElts[] = { VecTy, ElementTy, IndexTy };
  return getBuiltinFunction(Id, ArgElts, VecTy);
}

static ValueDecl *getStaticReportOperation(ASTContext &Context, Identifier Id) {
  auto BoolTy = BuiltinIntegerType::get(1, Context);
  auto MessageTy = Context.TheRawPointerType;

  Type ArgElts[] = { BoolTy, BoolTy, MessageTy };
  Type ResultTy = TupleType::getEmpty(Context);
  
  return getBuiltinFunction(Id, ArgElts, ResultTy);
}

static ValueDecl *getCheckedTruncOperation(ASTContext &Context, Identifier Id,
                                           Type InputTy, Type OutputTy,
                                           bool AllowLiteral) {
  auto InTy = InputTy->getAs<AnyBuiltinIntegerType>();
  auto OutTy = OutputTy->getAs<BuiltinIntegerType>();
  if (!InTy || !OutTy)
    return nullptr;
  if (isa<BuiltinIntegerLiteralType>(InTy)) {
    if (!AllowLiteral)
      return nullptr;
  } else if (cast<BuiltinIntegerType>(InTy)->getLeastWidth()
               < OutTy->getGreatestWidth()) {
    return nullptr;
  }

  Type OverflowBitTy = BuiltinIntegerType::get(1, Context);
  TupleTypeElt ResultElts[] = { Type(OutTy), OverflowBitTy };
  Type ResultTy = TupleType::get(ResultElts, Context);
  return getBuiltinFunction(Id, { InTy }, ResultTy);
}

static ValueDecl *getCheckedConversionOperation(ASTContext &Context,
                                                Identifier Id,
                                                Type Ty) {
  Type BuiltinTy = Ty->getAs<BuiltinIntegerType>();
  if (!BuiltinTy)
    return nullptr;

  Type SignErrorBitTy = BuiltinIntegerType::get(1, Context);
  TupleTypeElt ResultElts[] = { BuiltinTy, SignErrorBitTy };
  Type ResultTy = TupleType::get(ResultElts, Context);
  return getBuiltinFunction(Id, { BuiltinTy }, ResultTy);
}

static ValueDecl *getIntToFPWithOverflowOperation(ASTContext &Context,
                                                  Identifier Id, Type InputTy,
                                                  Type OutputTy) {
  auto InTy = InputTy->getAs<BuiltinIntegerLiteralType>();
  auto OutTy = OutputTy->getAs<BuiltinFloatType>();
  if (!InTy || !OutTy)
    return nullptr;

  return getBuiltinFunction(Id, { InTy }, OutTy);
}

static ValueDecl *getUnreachableOperation(ASTContext &Context,
                                          Identifier Id) {
  auto NeverTy = Context.getNeverType();
  if (!NeverTy)
    return nullptr;

  // () -> Never
  return getBuiltinFunction(Id, {}, NeverTy);
}

static ValueDecl *getOnceOperation(ASTContext &Context,
                                   Identifier Id,
                                   bool withContext) {
  // (RawPointer, @convention(c) ([Context]) -> ()[, Context]) -> ()
  
  auto HandleTy = Context.TheRawPointerType;
  auto VoidTy = Context.TheEmptyTupleType;
  auto Thin = FunctionType::ExtInfo(FunctionTypeRepresentation::CFunctionPointer,
                                    /*throws*/ false);
  if (withContext) {
    auto ContextTy = Context.TheRawPointerType;
    auto ContextArg = FunctionType::Param(ContextTy);
    auto BlockTy = FunctionType::get({ContextArg}, VoidTy, Thin);
    return getBuiltinFunction(Id, {HandleTy, BlockTy, ContextTy}, VoidTy);
  } else {
    auto BlockTy = FunctionType::get({}, VoidTy, Thin);
    return getBuiltinFunction(Id, {HandleTy, BlockTy}, VoidTy);
  }
}

/// An array of the overloaded builtin kinds.
static const OverloadedBuiltinKind OverloadedBuiltinKinds[] = {
  OverloadedBuiltinKind::None,

// There's deliberately no BUILTIN clause here so that we'll blow up
// if new builtin categories are added there and not here.
#define BUILTIN_CAST_OPERATION(id, attrs, name) \
   OverloadedBuiltinKind::Special,
#define BUILTIN_CAST_OR_BITCAST_OPERATION(id, attrs, name) \
   OverloadedBuiltinKind::Special,
#define BUILTIN_BINARY_OPERATION(id, name, attrs, overload) \
   OverloadedBuiltinKind::overload,
#define BUILTIN_BINARY_OPERATION_WITH_OVERFLOW(id, name, _, attrs, overload) \
   OverloadedBuiltinKind::overload,
#define BUILTIN_BINARY_PREDICATE(id, name, attrs, overload) \
   OverloadedBuiltinKind::overload,
#define BUILTIN_UNARY_OPERATION(id, name, attrs, overload) \
   OverloadedBuiltinKind::overload,
#define BUILTIN_SIL_OPERATION(id, name, overload) \
   OverloadedBuiltinKind::overload,
#define BUILTIN_MISC_OPERATION(id, name, attrs, overload) \
   OverloadedBuiltinKind::overload,
#define BUILTIN_SANITIZER_OPERATION(id, name, attrs) \
  OverloadedBuiltinKind::None,
#define BUILTIN_TYPE_CHECKER_OPERATION(id, name) OverloadedBuiltinKind::Special,
#define BUILTIN_TYPE_TRAIT_OPERATION(id, name) \
   OverloadedBuiltinKind::Special,
#define BUILTIN_RUNTIME_CALL(id, attrs, name) \
  OverloadedBuiltinKind::Special,
#include "swift/AST/Builtins.def"
};

/// Determines if a builtin type falls within the given category.
inline bool isBuiltinTypeOverloaded(Type T, OverloadedBuiltinKind OK) {
  switch (OK) {
  case OverloadedBuiltinKind::None:
    return false;  // always fail. 
  case OverloadedBuiltinKind::Integer:
    return T->is<BuiltinIntegerType>();
  case OverloadedBuiltinKind::IntegerOrVector:
    return T->is<BuiltinIntegerType>() ||
           (T->is<BuiltinVectorType>() &&
            T->castTo<BuiltinVectorType>()->getElementType()
              ->is<BuiltinIntegerType>());
  case OverloadedBuiltinKind::IntegerOrRawPointer:
    return T->is<BuiltinIntegerType>() || T->is<BuiltinRawPointerType>();
  case OverloadedBuiltinKind::IntegerOrRawPointerOrVector:
    return T->is<BuiltinIntegerType>() || T->is<BuiltinRawPointerType>() ||
           (T->is<BuiltinVectorType>() &&
            T->castTo<BuiltinVectorType>()->getElementType()
              ->is<BuiltinIntegerType>());
  case OverloadedBuiltinKind::Float:
    return T->is<BuiltinFloatType>();
  case OverloadedBuiltinKind::FloatOrVector:
    return T->is<BuiltinFloatType>() ||
           (T->is<BuiltinVectorType>() &&
            T->castTo<BuiltinVectorType>()->getElementType()
              ->is<BuiltinFloatType>());
  case OverloadedBuiltinKind::Special:
    return true;
  }
  llvm_unreachable("bad overloaded builtin kind");
}

/// Table of string intrinsic names indexed by enum value.
static const char *const IntrinsicNameTable[] = {
    "not_intrinsic",
#define GET_INTRINSIC_NAME_TABLE
#include "llvm/IR/IntrinsicImpl.inc"
#undef GET_INTRINSIC_NAME_TABLE
};

#define GET_INTRINSIC_TARGET_DATA
#include "llvm/IR/IntrinsicImpl.inc"
#undef GET_INTRINSIC_TARGET_DATA

/// getLLVMIntrinsicID - Given an LLVM IR intrinsic name with argument types
/// removed (e.g. like "bswap") return the LLVM IR IntrinsicID for the intrinsic
/// or 0 if the intrinsic name doesn't match anything.
unsigned swift::getLLVMIntrinsicID(StringRef InName) {
  using namespace llvm;

  // Swift intrinsic names start with int_.
  if (!InName.startswith("int_"))
    return llvm::Intrinsic::not_intrinsic;
  InName = InName.drop_front(strlen("int_"));
  
  // Prepend "llvm." and change _ to . in name.
  SmallString<128> NameS;
  NameS.append("llvm.");
  for (char C : InName)
    NameS.push_back(C == '_' ? '.' : C);

  const char *Name = NameS.c_str();
  ArrayRef<const char *> NameTable(&IntrinsicNameTable[1],
                                   TargetInfos[1].Offset);
  int Idx = Intrinsic::lookupLLVMIntrinsicByName(NameTable, Name);
  return static_cast<Intrinsic::ID>(Idx + 1);
}

llvm::Intrinsic::ID
swift::getLLVMIntrinsicIDForBuiltinWithOverflow(BuiltinValueKind ID) {
  switch (ID) {
    default: break;
    case BuiltinValueKind::SAddOver:
      return llvm::Intrinsic::sadd_with_overflow;
    case BuiltinValueKind::UAddOver:
      return llvm::Intrinsic::uadd_with_overflow;
    case BuiltinValueKind::SSubOver:
      return llvm::Intrinsic::ssub_with_overflow;
    case BuiltinValueKind::USubOver:
      return llvm::Intrinsic::usub_with_overflow;
    case BuiltinValueKind::SMulOver:
      return llvm::Intrinsic::smul_with_overflow;
    case BuiltinValueKind::UMulOver:
      return llvm::Intrinsic::umul_with_overflow;
  }
  llvm_unreachable("Cannot convert the overflow builtin to llvm intrinsic.");
}

static Type DecodeIntrinsicType(ArrayRef<llvm::Intrinsic::IITDescriptor> &Table,
                                ArrayRef<Type> Tys, ASTContext &Context) {
  typedef llvm::Intrinsic::IITDescriptor IITDescriptor;
  IITDescriptor D = Table.front();
  Table = Table.slice(1);
  switch (D.Kind) {
  default:
    llvm_unreachable("Unhandled case");
  case IITDescriptor::Half:
  case IITDescriptor::MMX:
  case IITDescriptor::Metadata:
  case IITDescriptor::Vector:
  case IITDescriptor::ExtendArgument:
  case IITDescriptor::TruncArgument:
  case IITDescriptor::VarArg:
    // These types cannot be expressed in swift yet.
    return Type();

  case IITDescriptor::Void: return TupleType::getEmpty(Context);
  case IITDescriptor::Float: return Context.TheIEEE32Type;
  case IITDescriptor::Double: return Context.TheIEEE64Type;

  case IITDescriptor::Integer:
    return BuiltinIntegerType::get(D.Integer_Width, Context);
  case IITDescriptor::Pointer:
    if (D.Pointer_AddressSpace)
      return Type();  // Reject non-default address space pointers.
      
    // Decode but ignore the pointee.  Just decode all IR pointers to unsafe
    // pointer type.
    (void)DecodeIntrinsicType(Table, Tys, Context);
    return Context.TheRawPointerType;
  case IITDescriptor::Argument:
    if (D.getArgumentNumber() >= Tys.size())
      return Type();
    return Tys[D.getArgumentNumber()];
  case IITDescriptor::Struct: {
    SmallVector<TupleTypeElt, 5> Elts;
    for (unsigned i = 0; i != D.Struct_NumElements; ++i) {
      Type T = DecodeIntrinsicType(Table, Tys, Context);
      if (!T) return Type();
      
      Elts.push_back(T);
    }
    return TupleType::get(Elts, Context);
  }
  }
  llvm_unreachable("unhandled");
}

/// \returns true on success, false on failure.
static bool
getSwiftFunctionTypeForIntrinsic(unsigned iid, ArrayRef<Type> TypeArgs,
                                 ASTContext &Context,
                                 SmallVectorImpl<Type> &ArgElts,
                                 Type &ResultTy, FunctionType::ExtInfo &Info) {
  llvm::Intrinsic::ID ID = (llvm::Intrinsic::ID)iid;
  
  typedef llvm::Intrinsic::IITDescriptor IITDescriptor;
  SmallVector<IITDescriptor, 8> Table;
  getIntrinsicInfoTableEntries(ID, Table);

  ArrayRef<IITDescriptor> TableRef = Table;

  // Decode the intrinsic's LLVM IR type, and map it to swift builtin types.
  ResultTy = DecodeIntrinsicType(TableRef, TypeArgs, Context);
  if (!ResultTy)
    return false;

  while (!TableRef.empty()) {
    Type ArgTy = DecodeIntrinsicType(TableRef, TypeArgs, Context);
    if (!ArgTy)
      return false;
    ArgElts.push_back(ArgTy);
  }
  
  // Translate LLVM function attributes to Swift function attributes.
  llvm::AttributeList attrs =
      llvm::Intrinsic::getAttributes(getGlobalLLVMContext(), ID);
  Info = FunctionType::ExtInfo();
  if (attrs.hasAttribute(llvm::AttributeList::FunctionIndex,
                         llvm::Attribute::NoReturn)) {
    ResultTy = Context.getNeverType();
    if (!ResultTy)
      return false;
  }
  
  return true;
}

static bool isValidFenceOrdering(StringRef Ordering) {
  return Ordering == "acquire" || Ordering == "release" ||
         Ordering == "acqrel" || Ordering == "seqcst";
}

static bool isValidRMWOrdering(StringRef Ordering) {
  return Ordering == "unordered" || Ordering == "monotonic" ||
         Ordering == "acquire" || Ordering == "release" ||
         Ordering == "acqrel" || Ordering == "seqcst";
}

static bool isValidLoadOrdering(StringRef Ordering) {
  return Ordering == "unordered" || Ordering == "monotonic" ||
         Ordering == "acquire" ||
         Ordering == "seqcst";
}

static bool isValidStoreOrdering(StringRef Ordering) {
  return Ordering == "unordered" || Ordering == "monotonic" ||
         Ordering == "release" ||
         Ordering == "seqcst";
}

llvm::AtomicOrdering swift::decodeLLVMAtomicOrdering(StringRef O) {
  using namespace llvm;
  return StringSwitch<AtomicOrdering>(O)
    .Case("unordered", AtomicOrdering::Unordered)
    .Case("monotonic", AtomicOrdering::Monotonic)
    .Case("acquire", AtomicOrdering::Acquire)
    .Case("release", AtomicOrdering::Release)
    .Case("acqrel", AtomicOrdering::AcquireRelease)
    .Case("seqcst", AtomicOrdering::SequentiallyConsistent)
    .Default(AtomicOrdering::NotAtomic);
}

static bool isUnknownOrUnordered(llvm::AtomicOrdering ordering) {
  using namespace llvm;
  switch (ordering) {
  case AtomicOrdering::NotAtomic:
  case AtomicOrdering::Unordered:
    return true;

  case AtomicOrdering::Monotonic:
  case AtomicOrdering::Acquire:
  case AtomicOrdering::Release:
  case AtomicOrdering::AcquireRelease:
  case AtomicOrdering::SequentiallyConsistent:
    return false;
  }

  llvm_unreachable("Unhandled AtomicOrdering in switch.");
}

static bool isValidCmpXChgOrdering(StringRef SuccessString, 
                                   StringRef FailureString) {
  using namespace llvm;
  AtomicOrdering SuccessOrdering = decodeLLVMAtomicOrdering(SuccessString);
  AtomicOrdering FailureOrdering = decodeLLVMAtomicOrdering(FailureString);

  // Unordered and unknown values are not allowed.
  if (isUnknownOrUnordered(SuccessOrdering) ||
      isUnknownOrUnordered(FailureOrdering))
    return false;
  // Success must be at least as strong as failure.
  if (!isAtLeastOrStrongerThan(SuccessOrdering, FailureOrdering))
    return false;
  // Failure may not release because no store occurred.
  if (FailureOrdering == AtomicOrdering::Release ||
      FailureOrdering == AtomicOrdering::AcquireRelease)
    return false;

  return true;
}

ValueDecl *swift::getBuiltinValueDecl(ASTContext &Context, Identifier Id) {
  SmallVector<Type, 4> Types;
  StringRef OperationName = getBuiltinBaseName(Context, Id.str(), Types);

  // If this is the name of an LLVM intrinsic, cons up a swift function with a
  // type that matches the IR types.
  if (unsigned ID = getLLVMIntrinsicID(OperationName)) {
    SmallVector<Type, 8> ArgElts;
    Type ResultTy;
    FunctionType::ExtInfo Info;
    if (getSwiftFunctionTypeForIntrinsic(ID, Types, Context, ArgElts, ResultTy,
                                         Info))
      return getBuiltinFunction(Id, ArgElts, ResultTy, Info);
  }
  
  // If this starts with fence, we have special suffixes to handle.
  if (OperationName.startswith("fence_")) {
    OperationName = OperationName.drop_front(strlen("fence_"));
    
    // Verify we have a single integer, floating point, or pointer type.
    if (!Types.empty()) return nullptr;
    
    // Get and validate the ordering argument, which is required.
    auto Underscore = OperationName.find('_');
    if (!isValidFenceOrdering(OperationName.substr(0, Underscore)))
      return nullptr;
    OperationName = OperationName.substr(Underscore);
    
    // Accept singlethread if present.
    if (OperationName.startswith("_singlethread"))
      OperationName = OperationName.drop_front(strlen("_singlethread"));
    // Nothing else is allowed in the name.
    if (!OperationName.empty())
      return nullptr;
    return getFenceOperation(Context, Id);
  }
  
  // If this starts with cmpxchg, we have special suffixes to handle.
  if (OperationName.startswith("cmpxchg_")) {
    OperationName = OperationName.drop_front(strlen("cmpxchg_"));
    
    // Verify we have a single integer, floating point, or pointer type.
    if (Types.size() != 1) return nullptr;
    Type T = Types[0];
    if (!T->is<BuiltinIntegerType>() && !T->is<BuiltinRawPointerType>() &&
        !T->is<BuiltinFloatType>())
      return nullptr;

    // Get and validate the ordering arguments, which are both required.
    SmallVector<StringRef, 4> Parts;
    OperationName.split(Parts, "_");
    if (Parts.size() < 2)
      return nullptr;
    if (!isValidCmpXChgOrdering(Parts[0], Parts[1]))
      return nullptr;
    auto NextPart = Parts.begin() + 2;

    // Accept weak, volatile, and singlethread if present.
    if (NextPart != Parts.end() && *NextPart == "weak")
      NextPart++;
    if (NextPart != Parts.end() && *NextPart == "volatile")
      NextPart++;
    if (NextPart != Parts.end() && *NextPart == "singlethread")
      NextPart++;
    // Nothing else is allowed in the name.
    if (NextPart != Parts.end())
      return nullptr;
    return getCmpXChgOperation(Context, Id, T);
  }

  // If this starts with atomicrmw, we have special suffixes to handle.
  if (OperationName.startswith("atomicrmw_")) {
    OperationName = OperationName.drop_front(strlen("atomicrmw_"));
    
    // Verify we have a single integer or pointer type.
    if (Types.size() != 1) return nullptr;
    Type Ty = Types[0];
    if (!Ty->is<BuiltinIntegerType>() && !Ty->is<BuiltinRawPointerType>())
      return nullptr;
    
    // Get and validate the suboperation name, which is required.
    auto Underscore = OperationName.find('_');
    if (Underscore == StringRef::npos) return nullptr;
    StringRef SubOp = OperationName.substr(0, Underscore);
    if (SubOp != "xchg" && SubOp != "add" && SubOp != "sub" && SubOp != "and" &&
        SubOp != "nand" && SubOp != "or" && SubOp != "xor" && SubOp != "max" &&
        SubOp != "min" && SubOp != "umax" && SubOp != "umin")
      return nullptr;
    OperationName = OperationName.drop_front(Underscore+1);
    
    // Get and validate the ordering argument, which is required.
    Underscore = OperationName.find('_');
    if (!isValidRMWOrdering(OperationName.substr(0, Underscore)))
      return nullptr;
    OperationName = OperationName.substr(Underscore);
    
    // Accept volatile and singlethread if present.
    if (OperationName.startswith("_volatile"))
      OperationName = OperationName.drop_front(strlen("_volatile"));
    if (OperationName.startswith("_singlethread"))
      OperationName = OperationName.drop_front(strlen("_singlethread"));
    // Nothing else is allowed in the name.
    if (!OperationName.empty())
      return nullptr;
    return getAtomicRMWOperation(Context, Id, Ty);
  }

  // If this starts with atomicload or atomicstore, we have special suffixes to
  // handle.
  if (OperationName.startswith("atomicload_")) {
    OperationName = OperationName.drop_front(strlen("atomicload_"));

    // Verify we have a single integer, floating point, or pointer type.
    if (Types.size() != 1) return nullptr;
    Type T = Types[0];
    if (!T->is<BuiltinIntegerType>() && !T->is<BuiltinRawPointerType>() &&
        !T->is<BuiltinFloatType>())
      return nullptr;

    // Get and validate the ordering argument, which is required.
    auto Underscore = OperationName.find('_');
    if (!isValidLoadOrdering(OperationName.substr(0, Underscore)))
      return nullptr;
    OperationName = OperationName.substr(Underscore);

    // Accept volatile and singlethread if present.
    if (OperationName.startswith("_volatile"))
      OperationName = OperationName.drop_front(strlen("_volatile"));
    if (OperationName.startswith("_singlethread"))
      OperationName = OperationName.drop_front(strlen("_singlethread"));
    // Nothing else is allowed in the name.
    if (!OperationName.empty())
      return nullptr;
    return getAtomicLoadOperation(Context, Id, T);
  }
  if (OperationName.startswith("atomicstore_")) {
    OperationName = OperationName.drop_front(strlen("atomicstore_"));

    // Verify we have a single integer, floating point, or pointer type.
    if (Types.size() != 1) return nullptr;
    Type T = Types[0];
    if (!T->is<BuiltinIntegerType>() && !T->is<BuiltinRawPointerType>() &&
        !T->is<BuiltinFloatType>())
      return nullptr;

    // Get and validate the ordering argument, which is required.
    auto Underscore = OperationName.find('_');
    if (!isValidStoreOrdering(OperationName.substr(0, Underscore)))
      return nullptr;
    OperationName = OperationName.substr(Underscore);

    // Accept volatile and singlethread if present.
    if (OperationName.startswith("_volatile"))
      OperationName = OperationName.drop_front(strlen("_volatile"));
    if (OperationName.startswith("_singlethread"))
      OperationName = OperationName.drop_front(strlen("_singlethread"));
    // Nothing else is allowed in the name.
    if (!OperationName.empty())
      return nullptr;
    return getAtomicStoreOperation(Context, Id, T);
  }
  if (OperationName.startswith("allocWithTailElems_")) {
    OperationName = OperationName.drop_front(strlen("allocWithTailElems_"));
    int NumTailTypes = 0;
    if (OperationName.getAsInteger(10, NumTailTypes))
      return nullptr;

    return getAllocWithTailElemsOperation(Context, Id, NumTailTypes);
  }
  // SWIFT_ENABLE_TENSORFLOW
  if (OperationName.startswith("autodiffApply_")) {
    AutoDiffAssociatedFunctionKind kind;
    unsigned arity, order;
    bool rethrows, isMethod;
    if (!autodiff::getBuiltinAutoDiffApplyConfig(OperationName, kind, arity,
                                                 order, rethrows, isMethod))
      return nullptr;
    return getAutoDiffApplyAssociatedFunction(Context, Id, kind, arity,
                                              order, rethrows, isMethod);
  }
  auto BV = llvm::StringSwitch<BuiltinValueKind>(OperationName)
#define BUILTIN(id, name, Attrs) .Case(name, BuiltinValueKind::id)
#include "swift/AST/Builtins.def"
    .Default(BuiltinValueKind::None);

  // Filter out inappropriate overloads.
  OverloadedBuiltinKind OBK = OverloadedBuiltinKinds[unsigned(BV)];

  // Verify that all types match the overload filter.
  for (Type T : Types)
    if (!isBuiltinTypeOverloaded(T, OBK))
      return nullptr;

  switch (BV) {
  case BuiltinValueKind::Fence:
  case BuiltinValueKind::CmpXChg:
  case BuiltinValueKind::AtomicRMW:
  case BuiltinValueKind::AtomicLoad:
  case BuiltinValueKind::AtomicStore:
  case BuiltinValueKind::AllocWithTailElems:
    llvm_unreachable("Handled above");
  case BuiltinValueKind::None: return nullptr;

  case BuiltinValueKind::GepRaw:
    if (Types.size() != 1) return nullptr;
    return getGepRawOperation(Id, Types[0]);

  case BuiltinValueKind::StringObjectOr:
    if (Types.size() != 1)
      return nullptr;
    return getStringObjectOrOperation(Id, Types[0]);

  case BuiltinValueKind::Gep:
    if (Types.size() != 1) return nullptr;
    return getGepOperation(Context, Id, Types[0]);

  case BuiltinValueKind::GetTailAddr:
    if (Types.size() != 1) return nullptr;
    return getGetTailAddrOperation(Context, Id, Types[0]);

  case BuiltinValueKind::PerformInstantaneousReadAccess:
    if (!Types.empty()) return nullptr;
      return getPerformInstantaneousReadAccessOperation(Context, Id);

  case BuiltinValueKind::BeginUnpairedModifyAccess:
    if (!Types.empty()) return nullptr;
    return getBeginUnpairedAccessOperation(Context, Id);

  case BuiltinValueKind::EndUnpairedAccess:
    if (!Types.empty()) return nullptr;
    return getEndUnpairedAccessOperation(Context, Id);

#define BUILTIN(id, name, Attrs)
#define BUILTIN_BINARY_OPERATION(id, name, attrs, overload)  case BuiltinValueKind::id:
#include "swift/AST/Builtins.def"
    if (Types.size() != 1) return nullptr;
    return getBinaryOperation(Id, Types[0]);

#define BUILTIN(id, name, Attrs)
#define BUILTIN_BINARY_OPERATION_WITH_OVERFLOW(id, name, _, attrs, overload)  case BuiltinValueKind::id:
#include "swift/AST/Builtins.def"
      if (Types.size() != 1) return nullptr;
      return getBinaryOperationWithOverflow(Id, Types[0]);

#define BUILTIN(id, name, Attrs)
#define BUILTIN_BINARY_PREDICATE(id, name, attrs, overload)  case BuiltinValueKind::id:
#include "swift/AST/Builtins.def"
    if (Types.size() != 1) return nullptr;
    return getBinaryPredicate(Id, Types[0]);

#define BUILTIN(id, name, Attrs)
#define BUILTIN_UNARY_OPERATION(id, name, attrs, overload)   case BuiltinValueKind::id:
#include "swift/AST/Builtins.def"
    if (Types.size() != 1) return nullptr;
    return getUnaryOperation(Id, Types[0]);
      
#define BUILTIN(id, name, Attrs)
#define BUILTIN_CAST_OPERATION(id, name, attrs)  case BuiltinValueKind::id:
#define BUILTIN_CAST_OR_BITCAST_OPERATION(id, name, attrs)  case BuiltinValueKind::id:
#include "swift/AST/Builtins.def"
    return getCastOperation(Context, Id, BV, Types);

  case BuiltinValueKind::Retain:
  case BuiltinValueKind::Release:
  case BuiltinValueKind::Autorelease:
    if (!Types.empty()) return nullptr;
    return getRefCountingOperation(Context, Id);
      
  case BuiltinValueKind::Load:
  case BuiltinValueKind::LoadRaw:
  case BuiltinValueKind::LoadInvariant:
  case BuiltinValueKind::Take:
    if (!Types.empty()) return nullptr;
    return getLoadOperation(Context, Id);
      
  case BuiltinValueKind::Destroy:
    if (!Types.empty()) return nullptr;
    return getDestroyOperation(Context, Id);

  case BuiltinValueKind::Assign:
  case BuiltinValueKind::Init:
    if (!Types.empty()) return nullptr;
    return getStoreOperation(Context, Id);

  case BuiltinValueKind::DestroyArray:
    if (!Types.empty()) return nullptr;
    return getDestroyArrayOperation(Context, Id);
      
  case BuiltinValueKind::CopyArray:
  case BuiltinValueKind::TakeArrayNoAlias:
  case BuiltinValueKind::TakeArrayFrontToBack:
  case BuiltinValueKind::TakeArrayBackToFront:
  case BuiltinValueKind::AssignCopyArrayNoAlias:
  case BuiltinValueKind::AssignCopyArrayFrontToBack:
  case BuiltinValueKind::AssignCopyArrayBackToFront:
  case BuiltinValueKind::AssignTakeArray:
    if (!Types.empty()) return nullptr;
    return getTransferArrayOperation(Context, Id);

  case BuiltinValueKind::IsUnique:
  case BuiltinValueKind::IsUnique_native:
    if (!Types.empty()) return nullptr;
    return getIsUniqueOperation(Context, Id);

  case BuiltinValueKind::BindMemory:
    if (!Types.empty()) return nullptr;
    return getBindMemoryOperation(Context, Id);

  case BuiltinValueKind::ProjectTailElems:
    if (!Types.empty()) return nullptr;
    return getProjectTailElemsOperation(Context, Id);

  case BuiltinValueKind::Sizeof:
  case BuiltinValueKind::Strideof:
  case BuiltinValueKind::Alignof:
    return getSizeOrAlignOfOperation(Context, Id);

  case BuiltinValueKind::IsPOD:
    return getIsPODOperation(Context, Id);

  case BuiltinValueKind::IsBitwiseTakable:
    return getIsBitwiseTakable(Context, Id);

  case BuiltinValueKind::IsOptionalType:
    return getIsOptionalOperation(Context, Id);

  case BuiltinValueKind::IsSameMetatype:
    return getIsSameMetatypeOperation(Context, Id);

  case BuiltinValueKind::AllocRaw:
    return getAllocOperation(Context, Id);

  case BuiltinValueKind::DeallocRaw:
    return getDeallocOperation(Context, Id);

  case BuiltinValueKind::CastToNativeObject:
  case BuiltinValueKind::UnsafeCastToNativeObject:
  case BuiltinValueKind::CastFromNativeObject:
  case BuiltinValueKind::BridgeToRawPointer:
  case BuiltinValueKind::BridgeFromRawPointer:
    if (!Types.empty()) return nullptr;
    return getNativeObjectCast(Context, Id, BV);

  case BuiltinValueKind::CastToBridgeObject:
    if (!Types.empty()) return nullptr;
    return getCastToBridgeObjectOperation(Context, Id);
  case BuiltinValueKind::CastReferenceFromBridgeObject:
  case BuiltinValueKind::CastBitPatternFromBridgeObject:
    if (!Types.empty()) return nullptr;
    return getCastFromBridgeObjectOperation(Context, Id, BV);
      
  case BuiltinValueKind::CastReference:
    if (!Types.empty()) return nullptr;
    return getCastReferenceOperation(Context, Id);

  case BuiltinValueKind::ReinterpretCast:
    if (!Types.empty()) return nullptr;
    return getReinterpretCastOperation(Context, Id);
      
  case BuiltinValueKind::AddressOf:
    if (!Types.empty()) return nullptr;
    return getAddressOfOperation(Context, Id);

  case BuiltinValueKind::AddressOfBorrow:
    if (!Types.empty()) return nullptr;
    return getAddressOfBorrowOperation(Context, Id);

  case BuiltinValueKind::CondFail:
    return getCondFailOperation(Context, Id);

  case BuiltinValueKind::AssertConf:
    return getAssertConfOperation(Context, Id);
      
  case BuiltinValueKind::FixLifetime:
    return getFixLifetimeOperation(Context, Id);
      
  case BuiltinValueKind::CanBeObjCClass:
    return getCanBeObjCClassOperation(Context, Id);
      
  case BuiltinValueKind::CondUnreachable:
  case BuiltinValueKind::Unreachable:
    return getUnreachableOperation(Context, Id);
      
  case BuiltinValueKind::ZeroInitializer:
    return getZeroInitializerOperation(Context, Id);
      
  case BuiltinValueKind::Once:
  case BuiltinValueKind::OnceWithContext:
    return getOnceOperation(Context, Id, BV == BuiltinValueKind::OnceWithContext);

  case BuiltinValueKind::WillThrow:
  case BuiltinValueKind::ErrorInMain:
    return getVoidErrorOperation(Context, Id);

  case BuiltinValueKind::UnexpectedError:
    return getUnexpectedErrorOperation(Context, Id);

  case BuiltinValueKind::ExtractElement:
    if (Types.size() != 2) return nullptr;
    return getExtractElementOperation(Context, Id, Types[0], Types[1]);

  case BuiltinValueKind::InsertElement:
    if (Types.size() != 3) return nullptr;
    return getInsertElementOperation(Context, Id, Types[0], Types[1], Types[2]);

  case BuiltinValueKind::StaticReport:
    if (!Types.empty()) return nullptr;
    return getStaticReportOperation(Context, Id);

  case BuiltinValueKind::SToSCheckedTrunc:
  case BuiltinValueKind::SToUCheckedTrunc:
    if (Types.size() != 2) return nullptr;
    return getCheckedTruncOperation(Context, Id, Types[0], Types[1], true);

  case BuiltinValueKind::UToSCheckedTrunc:
  case BuiltinValueKind::UToUCheckedTrunc:
    if (Types.size() != 2) return nullptr;
    return getCheckedTruncOperation(Context, Id, Types[0], Types[1], false);

  case BuiltinValueKind::SUCheckedConversion:
  case BuiltinValueKind::USCheckedConversion:
    if (Types.size() != 1) return nullptr;
    return getCheckedConversionOperation(Context, Id, Types[0]);

  case BuiltinValueKind::ClassifyBridgeObject:
    if (!Types.empty()) return nullptr;
    return getClassifyBridgeObject(Context, Id);
  case BuiltinValueKind::ValueToBridgeObject:
    if (!Types.empty())
      return nullptr;
    return getValueToBridgeObject(Context, Id);
  case BuiltinValueKind::UnsafeGuaranteed:
    return getUnsafeGuaranteed(Context, Id);

  case BuiltinValueKind::UnsafeGuaranteedEnd:
    return getUnsafeGuaranteedEnd(Context, Id);

  // SWIFT_ENABLE_TENSORFLOW
  case BuiltinValueKind::TensorFlowSend:
    return getTensorFlowSend(Context, Id);
  case BuiltinValueKind::TensorFlowReceive:
    return getTensorFlowReceive(Context, Id);
  case BuiltinValueKind::AutoDiffCreateTape:
    return getAutoDiffCreateTape(Context, Id);
  case BuiltinValueKind::AutoDiffPushToTape:
    return getAutoDiffPushToTape(Context, Id);
  case BuiltinValueKind::AutoDiffPopFromTape:
    return getAutoDiffPopFromTape(Context, Id);
  case BuiltinValueKind::AutoDiffDestroyTape:
    return getAutoDiffDestroyTape(Context, Id);
<<<<<<< HEAD
=======
  case BuiltinValueKind::AutoDiffApply:
    llvm_unreachable("Handled above");
  case BuiltinValueKind::PoundAssert:
    return getPoundAssert(Context, Id);
>>>>>>> fc09e94b

  case BuiltinValueKind::OnFastPath:
    return getOnFastPath(Context, Id);

  case BuiltinValueKind::IntToFPWithOverflow:
    if (Types.size() != 2) return nullptr;
    return getIntToFPWithOverflowOperation(Context, Id, Types[0], Types[1]);

  case BuiltinValueKind::GetObjCTypeEncoding:
    return getGetObjCTypeEncodingOperation(Context, Id);

  case BuiltinValueKind::PoundAssert:
    return getPoundAssert(Context, Id);

  case BuiltinValueKind::TSanInoutAccess:
    return getTSanInoutAccess(Context, Id);

  case BuiltinValueKind::Swift3ImplicitObjCEntrypoint:
    return getBuiltinFunction(Id,
                              {},
                              TupleType::getEmpty(Context));

  case BuiltinValueKind::TypeJoin:
    return getTypeJoinOperation(Context, Id);

  case BuiltinValueKind::TypeJoinInout:
    return getTypeJoinInoutOperation(Context, Id);

  case BuiltinValueKind::TypeJoinMeta:
    return getTypeJoinMetaOperation(Context, Id);      
  }

  llvm_unreachable("bad builtin value!");
}

StringRef swift::getBuiltinName(BuiltinValueKind ID) {
  switch (ID) {
  case BuiltinValueKind::None:
    llvm_unreachable("no builtin kind");
#define BUILTIN(Id, Name, Attrs) \
  case BuiltinValueKind::Id: \
    return Name;
#include "swift/AST/Builtins.def"
  }
  llvm_unreachable("bad BuiltinValueKind");
}<|MERGE_RESOLUTION|>--- conflicted
+++ resolved
@@ -2054,13 +2054,8 @@
     return getAutoDiffPopFromTape(Context, Id);
   case BuiltinValueKind::AutoDiffDestroyTape:
     return getAutoDiffDestroyTape(Context, Id);
-<<<<<<< HEAD
-=======
   case BuiltinValueKind::AutoDiffApply:
     llvm_unreachable("Handled above");
-  case BuiltinValueKind::PoundAssert:
-    return getPoundAssert(Context, Id);
->>>>>>> fc09e94b
 
   case BuiltinValueKind::OnFastPath:
     return getOnFastPath(Context, Id);
