--- conflicted
+++ resolved
@@ -1235,14 +1235,9 @@
     let capacity = buffer.capacity
     let base = buffer.firstElementAddress
 
-<<<<<<< HEAD
     while (nextItem != nil) && length < capacity {
-      (base + length++).initializePointee(nextItem!)
-=======
-    while (nextItem != nil) && count < capacity {
-      (base + count).initialize(nextItem!)
-      count += 1
->>>>>>> 1994b831
+      (base + length).initializePointee(nextItem!)
+      length += 1
       nextItem = stream.next()
     }
     buffer.length = length
