--- conflicted
+++ resolved
@@ -147,7 +147,12 @@
   }
 }
 
-<<<<<<< HEAD
+extension Range : CustomReflectable {
+  public func customMirror() -> Mirror {
+    return Mirror(self, children: ["startIndex": startIndex, "endIndex": endIndex])
+  }
+}
+
 /// O(1) implementation of `contains()` for ranges of comparable elements.
 extension Range where Element: Comparable {
   @warn_unused_result
@@ -168,11 +173,6 @@
       }
     }
     return false
-=======
-extension Range : CustomReflectable {
-  public func customMirror() -> Mirror {
-    return Mirror(self, children: ["startIndex": startIndex, "endIndex": endIndex])
->>>>>>> d44d6e7c
   }
 }
 
