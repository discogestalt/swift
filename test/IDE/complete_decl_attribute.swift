// RUN: %target-swift-ide-test -code-completion -source-filename %s -code-completion-token=AVAILABILITY1 | %FileCheck %s -check-prefix=AVAILABILITY1
// RUN: %target-swift-ide-test -code-completion -source-filename %s -code-completion-token=AVAILABILITY2 | %FileCheck %s -check-prefix=AVAILABILITY2
// RUN: %target-swift-ide-test -code-completion -source-filename %s -code-completion-token=KEYWORD2 | %FileCheck %s -check-prefix=KEYWORD2
// RUN: %target-swift-ide-test -code-completion -source-filename %s -code-completion-token=KEYWORD3 | %FileCheck %s -check-prefix=KEYWORD3
// RUN: %target-swift-ide-test -code-completion -source-filename %s -code-completion-token=KEYWORD4 | %FileCheck %s -check-prefix=KEYWORD4
// RUN: %target-swift-ide-test -code-completion -source-filename %s -code-completion-token=KEYWORD5 | %FileCheck %s -check-prefix=KEYWORD5
// RUN: %target-swift-ide-test -code-completion -source-filename %s -code-completion-token=KEYWORD_LAST | %FileCheck %s -check-prefix=KEYWORD_LAST

@available(#^AVAILABILITY1^#)

// AVAILABILITY1: Begin completions, 9 items
// AVAILABILITY1-NEXT: Keyword/None:                       *[#Platform#]; name=*{{$}}
// AVAILABILITY1-NEXT: Keyword/None:                       iOS[#Platform#]; name=iOS{{$}}
// AVAILABILITY1-NEXT: Keyword/None:                       tvOS[#Platform#]; name=tvOS{{$}}
// AVAILABILITY1-NEXT: Keyword/None:                       watchOS[#Platform#]; name=watchOS{{$}}
// AVAILABILITY1-NEXT: Keyword/None:                       OSX[#Platform#]; name=OSX{{$}}
// AVAILABILITY1-NEXT: Keyword/None:                       iOSApplicationExtension[#Platform#]; name=iOSApplicationExtension{{$}}
// AVAILABILITY1-NEXT: Keyword/None:                       tvOSApplicationExtension[#Platform#]; name=tvOSApplicationExtension{{$}}
// AVAILABILITY1-NEXT: Keyword/None:                       watchOSApplicationExtension[#Platform#]; name=watchOSApplicationExtension{{$}}
// AVAILABILITY1-NEXT: Keyword/None:                       OSXApplicationExtension[#Platform#]; name=OSXApplicationExtension{{$}}
// AVAILABILITY1-NEXT: End completions

@available(*, #^AVAILABILITY2^#)

// AVAILABILITY2:             Begin completions, 5 items
// AVAILABILITY2-NEXT:        Keyword/None:                       unavailable; name=unavailable{{$}}
// AVAILABILITY2-NEXT:        Keyword/None:                       message: [#Specify message#]; name=message{{$}}
// AVAILABILITY2-NEXT:        Keyword/None:                       renamed: [#Specify replacing name#]; name=renamed{{$}}
// AVAILABILITY2-NEXT:        Keyword/None:                       introduced: [#Specify version number#]; name=introduced{{$}}
// AVAILABILITY2-NEXT:        Keyword/None:                       deprecated: [#Specify version number#]; name=deprecated{{$}}
// AVAILABILITY2-NEXT:        End completions

@#^KEYWORD2^#
func method(){}

// SWIFT_ENABLE_TENSORFLOW
// KEYWORD2:                  Begin completions, 14 items
// KEYWORD2-NEXT:             Keyword/None:                       available[#Func Attribute#]; name=available{{$}}
// KEYWORD2-NEXT:             Keyword/None:                       objc[#Func Attribute#]; name=objc{{$}}
// KEYWORD2-NEXT:             Keyword/None:                       noreturn[#Func Attribute#]; name=noreturn{{$}}
// KEYWORD2-NEXT:             Keyword/None:                       IBAction[#Func Attribute#]; name=IBAction{{$}}
// KEYWORD2-NEXT:             Keyword/None:                       NSManaged[#Func Attribute#]; name=NSManaged{{$}}
// KEYWORD2-NEXT:             Keyword/None:                       inline[#Func Attribute#]; name=inline{{$}}
// KEYWORD2-NEXT:             Keyword/None:                       nonobjc[#Func Attribute#]; name=nonobjc{{$}}
// KEYWORD2-NEXT:             Keyword/None:                       inlinable[#Func Attribute#]; name=inlinable{{$}}
// KEYWORD2-NEXT:             Keyword/None:                       warn_unqualified_access[#Func Attribute#]; name=warn_unqualified_access{{$}}
// KEYWORD2-NEXT:             Keyword/None:                       usableFromInline[#Func Attribute#]; name=usableFromInline
// KEYWORD2-NEXT:             Keyword/None:                       discardableResult[#Func Attribute#]; name=discardableResult
// SWIFT_ENABLE_TENSORFLOW
// KEYWORD2-NEXT:             Keyword/None:                       differentiable[#Func Attribute#]; name=differentiable
// KEYWORD2-NEXT:             Keyword/None:                       compilerEvaluable[#Func Attribute#]; name=compilerEvaluable
// KEYWORD2-NEXT:             Keyword/None:                       TensorFlowGraph[#Func Attribute#]; name=TensorFlowGraph
// KEYWORD2-NEXT:             End completions

@#^KEYWORD3^#
class C {}

// KEYWORD3:                  Begin completions, 10 items
// KEYWORD3-NEXT:             Keyword/None:                       available[#Class Attribute#]; name=available{{$}}
// KEYWORD3-NEXT:             Keyword/None:                       objc[#Class Attribute#]; name=objc{{$}}
<<<<<<< HEAD
// SWIFT_ENABLE_TENSORFLOW
=======
>>>>>>> a820992c
// KEYWORD3-NEXT:             Keyword/None:                       dynamicCallable[#Class Attribute#]; name=dynamicCallable{{$}}
// KEYWORD3-NEXT:             Keyword/None:                       dynamicMemberLookup[#Class Attribute#]; name=dynamicMemberLookup{{$}}
// KEYWORD3-NEXT:             Keyword/None:                       IBDesignable[#Class Attribute#]; name=IBDesignable{{$}}
// KEYWORD3-NEXT:             Keyword/None:                       UIApplicationMain[#Class Attribute#]; name=UIApplicationMain{{$}}
// KEYWORD3-NEXT:             Keyword/None:                       requires_stored_property_inits[#Class Attribute#]; name=requires_stored_property_inits{{$}}
// KEYWORD3-NEXT:             Keyword/None:                       objcMembers[#Class Attribute#]; name=objcMembers{{$}}
// KEYWORD3-NEXT:             Keyword/None:                       NSApplicationMain[#Class Attribute#]; name=NSApplicationMain{{$}}
// KEYWORD3-NEXT:             Keyword/None:                       usableFromInline[#Class Attribute#]; name=usableFromInline
// KEYWORD3-NEXT:             End completions

@#^KEYWORD4^#
enum E {}
// KEYWORD4:                  Begin completions, 5 items
// KEYWORD4-NEXT:             Keyword/None:                       available[#Enum Attribute#]; name=available{{$}}
// KEYWORD4-NEXT:             Keyword/None:                       objc[#Enum Attribute#]; name=objc{{$}}
<<<<<<< HEAD
// SWIFT_ENABLE_TENSORFLOW
=======
>>>>>>> a820992c
// KEYWORD4-NEXT:             Keyword/None:                       dynamicCallable[#Enum Attribute#]; name=dynamicCallable
// KEYWORD4-NEXT:             Keyword/None:                       dynamicMemberLookup[#Enum Attribute#]; name=dynamicMemberLookup
// KEYWORD4-NEXT:             Keyword/None:                       usableFromInline[#Enum Attribute#]; name=usableFromInline
// KEYWORD4-NEXT:             End completions


@#^KEYWORD5^#
struct S{}
// KEYWORD5:                  Begin completions, 4 items
// KEYWORD5-NEXT:             Keyword/None:                       available[#Struct Attribute#]; name=available{{$}}
<<<<<<< HEAD
// SWIFT_ENABLE_TENSORFLOW
=======
>>>>>>> a820992c
// KEYWORD5-NEXT:             Keyword/None:                       dynamicCallable[#Struct Attribute#]; name=dynamicCallable
// KEYWORD5-NEXT:             Keyword/None:                       dynamicMemberLookup[#Struct Attribute#]; name=dynamicMemberLookup
// KEYWORD5-NEXT:             Keyword/None:                       usableFromInline[#Struct Attribute#]; name=usableFromInline
// KEYWORD5-NEXT:             End completions


@#^KEYWORD_LAST^#

<<<<<<< HEAD
// SWIFT_ENABLE_TENSORFLOW
// KEYWORD_LAST:                  Begin completions, 26 items
// KEYWORD_LAST-NEXT:             Keyword/None:                       available[#Declaration Attribute#]; name=available{{$}}
// KEYWORD_LAST-NEXT:             Keyword/None:                       objc[#Declaration Attribute#]; name=objc{{$}}
// SWIFT_ENABLE_TENSORFLOW
=======
// KEYWORD_LAST:                  Begin completions, 22 items
// KEYWORD_LAST-NEXT:             Keyword/None:                       available[#Declaration Attribute#]; name=available{{$}}
// KEYWORD_LAST-NEXT:             Keyword/None:                       objc[#Declaration Attribute#]; name=objc{{$}}
>>>>>>> a820992c
// KEYWORD_LAST-NEXT:             Keyword/None:                       dynamicCallable[#Declaration Attribute#]; name=dynamicCallable
// KEYWORD_LAST-NEXT:             Keyword/None:                       noreturn[#Declaration Attribute#]; name=noreturn{{$}}
// KEYWORD_LAST-NEXT:             Keyword/None:                       dynamicMemberLookup[#Declaration Attribute#]; name=dynamicMemberLookup
// KEYWORD_LAST-NEXT:             Keyword/None:                       NSCopying[#Declaration Attribute#]; name=NSCopying{{$}}
// KEYWORD_LAST-NEXT:             Keyword/None:                       IBAction[#Declaration Attribute#]; name=IBAction{{$}}
// KEYWORD_LAST-NEXT:             Keyword/None:                       IBDesignable[#Declaration Attribute#]; name=IBDesignable{{$}}
// KEYWORD_LAST-NEXT:             Keyword/None:                       IBInspectable[#Declaration Attribute#]; name=IBInspectable{{$}}
// KEYWORD_LAST-NEXT:             Keyword/None:                       IBOutlet[#Declaration Attribute#]; name=IBOutlet{{$}}
// KEYWORD_LAST-NEXT:             Keyword/None:                       NSManaged[#Declaration Attribute#]; name=NSManaged{{$}}
// KEYWORD_LAST-NEXT:             Keyword/None:                       UIApplicationMain[#Declaration Attribute#]; name=UIApplicationMain{{$}}
// KEYWORD_LAST-NEXT:             Keyword/None:                       inline[#Declaration Attribute#]; name=inline{{$}}
// KEYWORD_LAST-NEXT:             Keyword/None:                       requires_stored_property_inits[#Declaration Attribute#]; name=requires_stored_property_inits{{$}}
// KEYWORD_LAST-NEXT:             Keyword/None:                       nonobjc[#Declaration Attribute#]; name=nonobjc{{$}}
// KEYWORD_LAST-NEXT:             Keyword/None:                       inlinable[#Declaration Attribute#]; name=inlinable{{$}}
// KEYWORD_LAST-NEXT:             Keyword/None:                       objcMembers[#Declaration Attribute#]; name=objcMembers{{$}}
// KEYWORD_LAST-NEXT:             Keyword/None:                       NSApplicationMain[#Declaration Attribute#]; name=NSApplicationMain{{$}}
// KEYWORD_LAST-NEXT:             Keyword/None:                       warn_unqualified_access[#Declaration Attribute#]; name=warn_unqualified_access
// KEYWORD_LAST-NEXT:             Keyword/None:                       usableFromInline[#Declaration Attribute#]; name=usableFromInline{{$}}
// KEYWORD_LAST-NEXT:             Keyword/None:                       discardableResult[#Declaration Attribute#]; name=discardableResult
// KEYWORD_LAST-NEXT:             Keyword/None:                       GKInspectable[#Declaration Attribute#]; name=GKInspectable{{$}}
// SWIFT_ENABLE_TENSORFLOW
// KEYWORD_LAST-NEXT:             Keyword/None:                       differentiable[#Declaration Attribute#]; name=differentiable
// KEYWORD_LAST-NEXT:             Keyword/None:                       compilerEvaluable[#Declaration Attribute#]; name=compilerEvaluable
// KEYWORD_LAST-NEXT:             Keyword/None:                       TensorFlowGraph[#Declaration Attribute#]; name=TensorFlowGraph
// KEYWORD_LAST-NEXT:             Keyword/None:                       TFParameter[#Declaration Attribute#]; name=TFParameter
// KEYWORD_LAST-NEXT:             End completions<|MERGE_RESOLUTION|>--- conflicted
+++ resolved
@@ -58,10 +58,6 @@
 // KEYWORD3:                  Begin completions, 10 items
 // KEYWORD3-NEXT:             Keyword/None:                       available[#Class Attribute#]; name=available{{$}}
 // KEYWORD3-NEXT:             Keyword/None:                       objc[#Class Attribute#]; name=objc{{$}}
-<<<<<<< HEAD
-// SWIFT_ENABLE_TENSORFLOW
-=======
->>>>>>> a820992c
 // KEYWORD3-NEXT:             Keyword/None:                       dynamicCallable[#Class Attribute#]; name=dynamicCallable{{$}}
 // KEYWORD3-NEXT:             Keyword/None:                       dynamicMemberLookup[#Class Attribute#]; name=dynamicMemberLookup{{$}}
 // KEYWORD3-NEXT:             Keyword/None:                       IBDesignable[#Class Attribute#]; name=IBDesignable{{$}}
@@ -77,10 +73,6 @@
 // KEYWORD4:                  Begin completions, 5 items
 // KEYWORD4-NEXT:             Keyword/None:                       available[#Enum Attribute#]; name=available{{$}}
 // KEYWORD4-NEXT:             Keyword/None:                       objc[#Enum Attribute#]; name=objc{{$}}
-<<<<<<< HEAD
-// SWIFT_ENABLE_TENSORFLOW
-=======
->>>>>>> a820992c
 // KEYWORD4-NEXT:             Keyword/None:                       dynamicCallable[#Enum Attribute#]; name=dynamicCallable
 // KEYWORD4-NEXT:             Keyword/None:                       dynamicMemberLookup[#Enum Attribute#]; name=dynamicMemberLookup
 // KEYWORD4-NEXT:             Keyword/None:                       usableFromInline[#Enum Attribute#]; name=usableFromInline
@@ -91,10 +83,6 @@
 struct S{}
 // KEYWORD5:                  Begin completions, 4 items
 // KEYWORD5-NEXT:             Keyword/None:                       available[#Struct Attribute#]; name=available{{$}}
-<<<<<<< HEAD
-// SWIFT_ENABLE_TENSORFLOW
-=======
->>>>>>> a820992c
 // KEYWORD5-NEXT:             Keyword/None:                       dynamicCallable[#Struct Attribute#]; name=dynamicCallable
 // KEYWORD5-NEXT:             Keyword/None:                       dynamicMemberLookup[#Struct Attribute#]; name=dynamicMemberLookup
 // KEYWORD5-NEXT:             Keyword/None:                       usableFromInline[#Struct Attribute#]; name=usableFromInline
@@ -103,17 +91,9 @@
 
 @#^KEYWORD_LAST^#
 
-<<<<<<< HEAD
-// SWIFT_ENABLE_TENSORFLOW
 // KEYWORD_LAST:                  Begin completions, 26 items
 // KEYWORD_LAST-NEXT:             Keyword/None:                       available[#Declaration Attribute#]; name=available{{$}}
 // KEYWORD_LAST-NEXT:             Keyword/None:                       objc[#Declaration Attribute#]; name=objc{{$}}
-// SWIFT_ENABLE_TENSORFLOW
-=======
-// KEYWORD_LAST:                  Begin completions, 22 items
-// KEYWORD_LAST-NEXT:             Keyword/None:                       available[#Declaration Attribute#]; name=available{{$}}
-// KEYWORD_LAST-NEXT:             Keyword/None:                       objc[#Declaration Attribute#]; name=objc{{$}}
->>>>>>> a820992c
 // KEYWORD_LAST-NEXT:             Keyword/None:                       dynamicCallable[#Declaration Attribute#]; name=dynamicCallable
 // KEYWORD_LAST-NEXT:             Keyword/None:                       noreturn[#Declaration Attribute#]; name=noreturn{{$}}
 // KEYWORD_LAST-NEXT:             Keyword/None:                       dynamicMemberLookup[#Declaration Attribute#]; name=dynamicMemberLookup
