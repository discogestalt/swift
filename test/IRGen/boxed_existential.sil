--- conflicted
+++ resolved
@@ -2,15 +2,9 @@
 
 import Swift
 
-<<<<<<< HEAD
-// CHECK-LABEL: define void @retain_release_boxed_existential(%swift.error*)
+// CHECK-LABEL: define{{( protected)?}} void @retain_release_boxed_existential(%swift.error*)
 sil @retain_release_boxed_existential : $@convention(thin) (ErrorProtocol) -> () {
 entry(%e : $ErrorProtocol):
-=======
-// CHECK-LABEL: define{{( protected)?}} void @retain_release_boxed_existential(%swift.error*)
-sil @retain_release_boxed_existential : $@convention(thin) (ErrorType) -> () {
-entry(%e : $ErrorType):
->>>>>>> 5869d049
   // CHECK-objc: @swift_errorRetain
   // CHECK-native: @swift_retain
   strong_retain %e : $ErrorProtocol
@@ -20,13 +14,8 @@
   return undef : $()
 }
 
-<<<<<<< HEAD
-// CHECK-LABEL: define %swift.error* @alloc_boxed_existential(%swift.opaque* noalias nocapture, %swift.type* %T, i8** %T.ErrorProtocol)
+// CHECK-LABEL: define{{( protected)?}} %swift.error* @alloc_boxed_existential(%swift.opaque* noalias nocapture, %swift.type* %T, i8** %T.ErrorProtocol)
 sil @alloc_boxed_existential : $@convention(thin) <T: ErrorProtocol> (@in T) -> @owned ErrorProtocol {
-=======
-// CHECK-LABEL: define{{( protected)?}} %swift.error* @alloc_boxed_existential(%swift.opaque* noalias nocapture, %swift.type* %T, i8** %T.ErrorType)
-sil @alloc_boxed_existential : $@convention(thin) <T: ErrorType> (@in T) -> @owned ErrorType {
->>>>>>> 5869d049
 entry(%x : $*T):
   // CHECK: [[BOX_PAIR:%.*]] = call { %swift.error*, %swift.opaque* } @swift_allocError(%swift.type* %T, i8** %T.ErrorProtocol, %swift.opaque* null, i1 false)
   // CHECK: [[BOX:%.*]] = extractvalue { %swift.error*, %swift.opaque* } [[BOX_PAIR]], 0
@@ -44,13 +33,8 @@
   let _code: Int
 }
 
-<<<<<<< HEAD
-// CHECK-LABEL: define %swift.error* @alloc_boxed_existential_concrete
+// CHECK-LABEL: define{{( protected)?}} %swift.error* @alloc_boxed_existential_concrete
 sil @alloc_boxed_existential_concrete : $@convention(thin) (@owned SomeError) -> @owned ErrorProtocol {
-=======
-// CHECK-LABEL: define{{( protected)?}} %swift.error* @alloc_boxed_existential_concrete
-sil @alloc_boxed_existential_concrete : $@convention(thin) (@owned SomeError) -> @owned ErrorType {
->>>>>>> 5869d049
 entry(%x : $SomeError):
   // CHECK: [[BOX_PAIR:%.*]] = call { %swift.error*, %swift.opaque* } @swift_allocError(%swift.type* {{.*}} @_TMfV17boxed_existential9SomeError, {{.*}}, i8** @_TWPV17boxed_existential9SomeErrors13ErrorProtocolS_, %swift.opaque* null, i1 false)
   // CHECK: [[BOX:%.*]] = extractvalue { %swift.error*, %swift.opaque* } [[BOX_PAIR]], 0
@@ -63,29 +47,17 @@
   return %b : $ErrorProtocol
 }
 
-<<<<<<< HEAD
-// CHECK-LABEL: define void @dealloc_boxed_existential(%swift.error*, %swift.type* %T, i8** %T.ErrorProtocol)
+// CHECK-LABEL: define{{( protected)?}} void @dealloc_boxed_existential(%swift.error*, %swift.type* %T, i8** %T.ErrorProtocol)
 sil @dealloc_boxed_existential : $@convention(thin) <T: ErrorProtocol> (@owned ErrorProtocol) -> () {
 entry(%b : $ErrorProtocol):
-=======
-// CHECK-LABEL: define{{( protected)?}} void @dealloc_boxed_existential(%swift.error*, %swift.type* %T, i8** %T.ErrorType)
-sil @dealloc_boxed_existential : $@convention(thin) <T: ErrorType> (@owned ErrorType) -> () {
-entry(%b : $ErrorType):
->>>>>>> 5869d049
   // CHECK: call void @swift_deallocError(%swift.error* %0, %swift.type* %T)
   dealloc_existential_box %b : $ErrorProtocol, $T
   return undef : $()
 }
 
-<<<<<<< HEAD
-// CHECK-LABEL: define {{i[0-9]+}} @project_boxed_existential(%swift.error*)
+// CHECK-LABEL: define{{( protected)?}} {{i[0-9]+}} @project_boxed_existential(%swift.error*)
 sil @project_boxed_existential : $@convention(thin) (@owned ErrorProtocol) -> Int {
 entry(%b : $ErrorProtocol):
-=======
-// CHECK-LABEL: define{{( protected)?}} {{i[0-9]+}} @project_boxed_existential(%swift.error*)
-sil @project_boxed_existential : $@convention(thin) (@owned ErrorType) -> Int {
-entry(%b : $ErrorType):
->>>>>>> 5869d049
   // CHECK: call void @swift_getErrorValue(%swift.error* %0, i8** {{%.*}}, [[TRIPLE:{ %swift.opaque\*, %swift.type\*, i8\*\* }]]* [[OUT:%.*]])
   // CHECK: [[OUT_ADDR:%.*]] = getelementptr inbounds {{.*}} [[OUT]], i32 0, i32 0
   // CHECK: [[ADDR:%.*]] = load {{.*}} [[OUT_ADDR]]
@@ -103,15 +75,9 @@
   return %l : $Int
 }
 
-<<<<<<< HEAD
-// CHECK-LABEL: define {{i[0-9]+}} @open_boxed_existential(%swift.error*)
+// CHECK-LABEL: define{{( protected)?}} {{i[0-9]+}} @open_boxed_existential(%swift.error*)
 sil @open_boxed_existential : $@convention(thin) (@owned ErrorProtocol) -> Int {
 entry(%b : $ErrorProtocol):
-=======
-// CHECK-LABEL: define{{( protected)?}} {{i[0-9]+}} @open_boxed_existential(%swift.error*)
-sil @open_boxed_existential : $@convention(thin) (@owned ErrorType) -> Int {
-entry(%b : $ErrorType):
->>>>>>> 5869d049
   // CHECK: call void @swift_getErrorValue(%swift.error* %0, i8** {{%.*}}, [[TRIPLE:{ %swift.opaque\*, %swift.type\*, i8\*\* }]]* [[OUT:%.*]])
   // CHECK: [[OUT_ADDR:%.*]] = getelementptr inbounds {{.*}} [[OUT]], i32 0, i32 0
   // CHECK: [[ADDR:%.*]] = load {{.*}} [[OUT_ADDR]]
