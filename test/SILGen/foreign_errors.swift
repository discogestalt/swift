--- conflicted
+++ resolved
@@ -43,13 +43,8 @@
   
   //   Error path: fall out and rethrow.
   // CHECK: [[ERROR_BB]]:
-<<<<<<< HEAD
-  // CHECK: [[T0:%.*]] = load [[ERR_TEMP0]]#1
+  // CHECK: [[T0:%.*]] = load [[ERR_TEMP0]]
   // CHECK: [[T1:%.*]] = function_ref @swift_convertNSErrorToErrorProtocol : $@convention(thin) (@owned Optional<NSError>) -> @owned ErrorProtocol
-=======
-  // CHECK: [[T0:%.*]] = load [[ERR_TEMP0]]
-  // CHECK: [[T1:%.*]] = function_ref @swift_convertNSErrorToErrorType : $@convention(thin) (@owned Optional<NSError>) -> @owned ErrorType
->>>>>>> b58522b8
   // CHECK: [[T2:%.*]] = apply [[T1]]([[T0]])
   // CHECK: throw [[T2]] : $ErrorProtocol
 }
