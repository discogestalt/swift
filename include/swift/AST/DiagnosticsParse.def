--- conflicted
+++ resolved
@@ -1588,23 +1588,6 @@
 ERROR(transpose_params_clause_expected_parameter,PointsToFirstBadToken,
       "expected a parameter, which can be a 'unsigned int' parameter number "
       "or 'self'", ())
-<<<<<<< HEAD
-// [differentiable ...] (sil-decl attr)
-ERROR(sil_attr_differentiable_expected_keyword,PointsToFirstBadToken,
-      "expected '%0' in 'differentiable' attribute", (StringRef))
-ERROR(sil_attr_differentiable_expected_parameter_list,PointsToFirstBadToken,
-      "expected an comma-separated list of parameter indices, e.g. (0, 1)", ())
-ERROR(sil_attr_differentiable_expected_rsquare,PointsToFirstBadToken,
-      "expected ']' to end 'differentiable' attribute", ())
-=======
-
-// differentiation `wrt` parameters clause
-ERROR(expected_colon_after_label,PointsToFirstBadToken,
-      "expected a colon ':' after '%0'", (StringRef))
-ERROR(diff_params_clause_expected_parameter,PointsToFirstBadToken,
-      "expected a parameter, which can be a function parameter name, "
-      "parameter index, or 'self'", ())
->>>>>>> a6f120e7
 
 // SIL autodiff
 ERROR(sil_autodiff_expected_lsquare,PointsToFirstBadToken,
